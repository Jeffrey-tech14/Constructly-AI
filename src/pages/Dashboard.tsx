--- conflicted
+++ resolved
@@ -10,7 +10,6 @@
   FileText,
   Eye,
   BarChart,
-<<<<<<< HEAD
   Settings,
   Calendar as CalendarIcon,
   TrendingUp,
@@ -22,26 +21,6 @@
   PersonStanding,
   PersonStandingIcon,
   LayoutDashboard,
-=======
-  Calendar as CalendarIcon,
-  TrendingUp,
-  CheckCircle,
-  LayoutDashboard,
-  Star,
-  Clock,
-  Users,
-  Building,
-  Target,
-  Zap,
-  ArrowRight,
-  ChevronRight,
-  PieChart,
-  Activity,
-  ArrowUpRight,
-  Download,
-  Filter,
-  Sparkles,
->>>>>>> 5c9535fb
 } from "lucide-react";
 import { useAuth } from "@/contexts/AuthContext";
 import { useQuotes } from "@/hooks/useQuotes";
@@ -80,7 +59,6 @@
     upcomingEvents: [],
     recentQuotes: [],
     allQuotes: [],
-<<<<<<< HEAD
   });
   const hasLoadedOnce = useRef(false);
   useEffect(() => {
@@ -131,79 +109,12 @@
         (quote) => quote.status === "draft"
       ).length;
       const upcomingEvents = events
-=======
-    monthlyGrowth: 15.2,
-    conversionRate: 68.5,
-  });
-
-  const hasLoadedOnce = useRef(false);
-
-  useEffect(() => {
-    const fetchAndSet = async () => {
-      if (!hasLoadedOnce.current) {
-        // Simulate loading state if needed
-      }
-      await fetchDashboardData();
-      hasLoadedOnce.current = true;
-    };
-
-    if (user && profile) {
-      fetchAndSet();
-    }
-  }, [user, profile, location.key]);
-
-  const formatCurrency = (value: number) => {
-    if (value >= 1_000_000) {
-      return `${(value / 1_000_000).toFixed(1).replace(/\.0$/, "")}M`;
-    }
-    if (value >= 1_000) {
-      return `${(value / 1_000).toFixed(1).replace(/\.0$/, "")}K`;
-    }
-    return value.toLocaleString();
-  };
-
-  const fetchDashboardData = async () => {
-    try {
-      const { data: quotesData, error: quotesError } = await supabase
-        .from("quotes")
-        .select("*")
-        .eq("user_id", profile.id);
-
-      if (quotesError) throw quotesError;
-
-      const { data: eventsData, error: eventsError } = await supabase
-        .from("calendar_events")
-        .select("*")
-        .eq("user_id", profile.id);
-
-      if (eventsError) throw eventsError;
-
-      const totalQuotesValue = quotesData.reduce(
-        (sum, quote) => sum + quote.total_amount,
-        0
-      );
-
-      const completedProjects = quotesData.filter(
-        (quote) => quote.status === "completed"
-      ).length;
-
-      const activeProjects = quotesData.filter((quote) =>
-        ["started", "in_progress"].includes(quote.status)
-      ).length;
-
-      const pendingQuotes = quotesData.filter(
-        (quote) => quote.status === "draft"
-      ).length;
-
-      const upcomingEvents = eventsData
->>>>>>> 5c9535fb
         .filter((event) => new Date(event.event_date) >= new Date())
         .sort(
           (a, b) =>
             new Date(a.event_date).getTime() - new Date(b.event_date).getTime()
         )
         .slice(0, 3);
-<<<<<<< HEAD
       const recentQuotes = quotes
         .sort(
           (a, b) =>
@@ -214,21 +125,6 @@
         (a, b) =>
           new Date(b.updated_at).getTime() - new Date(a.updated_at).getTime()
       );
-=======
-
-      const recentQuotes = quotesData
-        .sort(
-          (a, b) =>
-            new Date(b.created_at).getTime() - new Date(a.created_at).getTime()
-        )
-        .slice(0, 5);
-
-      const allQuotes = quotesData.sort(
-        (a, b) =>
-          new Date(b.created_at).getTime() - new Date(a.created_at).getTime()
-      );
-
->>>>>>> 5c9535fb
       setDashboardData({
         totalQuotesValue,
         completedProjects,
@@ -237,11 +133,6 @@
         upcomingEvents,
         recentQuotes,
         allQuotes,
-<<<<<<< HEAD
-=======
-        monthlyGrowth: 15.2,
-        conversionRate: 68.5,
->>>>>>> 5c9535fb
       });
     } catch (error) {
       console.error("Error fetching dashboard data:", error);
@@ -252,7 +143,6 @@
       });
     }
   };
-<<<<<<< HEAD
   const getStatusColor = (status: string) => {
     const colors = {
       draft: "bg-gray-100 text-gray-800 hover:bg-gray-300",
@@ -498,406 +388,6 @@
               <Reports />
             </TabsContent>
           )}
-=======
-
-  const getStatusColor = (status: string) => {
-    const baseClasses = "text-xs px-3 py-1 rounded-full font-medium";
-    const colors: Record<string, string> = {
-      draft: "bg-gray-100 text-gray-800 dark:bg-gray-700 dark:text-gray-300",
-      planning: "bg-purple-100 text-purple-800 dark:bg-purple-900/30 dark:text-purple-300",
-      started: `bg-blue-100 text-blue-800 dark:bg-blue-900/30 dark:text-blue-300`,
-      in_progress: "bg-amber-100 text-amber-800 dark:bg-amber-900/30 dark:text-amber-300",
-      completed: "bg-green-100 text-green-800 dark:bg-green-900/30 dark:text-green-300",
-      on_hold: "bg-red-100 text-red-800 dark:bg-red-900/30 dark:text-red-300",
-    };
-    return `${baseClasses} ${colors[status] || "bg-gray-100 text-gray-800 dark:bg-gray-700 dark:text-gray-300"}`;
-  };
-
-  if (!user) {
-    navigate("/auth");
-    return null;
-  }
-
-  if (quotesLoading || !profile) {
-    return (
-      <div className="min-h-screen flex items-center justify-center bg-white dark:bg-gray-900">
-        <motion.div
-          initial={{ opacity: 0 }}
-          animate={{ opacity: 1 }}
-          className="flex flex-col items-center gap-4"
-        >
-          <div className="animate-spin rounded-full h-12 w-12 border-b-2" style={{ borderColor: RISA_BLUE }}></div>
-          <p className="text-gray-600 dark:text-gray-300" style={{ color: RISA_BLUE }}>Loading your dashboard...</p>
-        </motion.div>
-      </div>
-    );
-  }
-
-  return (
-    <div className="min-h-screen bg-white dark:bg-gray-900 text-gray-900 dark:text-gray-100 transition-colors duration-300">
-      <div className="max-w-7xl mx-auto px-4 sm:px-6 lg:px-8 py-8">
-        {/* Header */}
-        <motion.div
-          initial={{ opacity: 0, y: 20 }}
-          animate={{ opacity: 1, y: 0 }}
-          transition={{ duration: 0.5 }}
-          className="mb-8"
-        >
-          <div className="flex flex-col sm:flex-row sm:items-center sm:justify-between gap-4">
-            <div>
-              <Badge className="mb-3 text-xs bg-blue-600 text-white dark:bg-blue-700">
-                <LayoutDashboard className="w-3 h-3 mr-1" /> Dashboard
-              </Badge>
-              <h1 className="text-2xl md:text-3xl font-bold flex items-center gap-2" style={{ color: RISA_BLUE }}>
-                Welcome back, {profile.name}!
-                <motion.div
-                  animate={{ rotate: [0, 10, -10, 0] }}
-                  transition={{ duration: 2, repeat: Infinity, repeatDelay: 5 }}
-                >
-                  <Sparkles className="w-6 h-6 text-amber-500" />
-                </motion.div>
-              </h1>
-              <p className="text-gray-600 dark:text-gray-300 mt-2 text-sm">
-                Here's what's happening with your construction business today.
-              </p>
-            </div>
-            <motion.div
-              whileHover={{ scale: 1.05 }}
-              whileTap={{ scale: 0.95 }}
-            >
-              <Button
-                onClick={() => setShowCalculator(true)}
-                className="rounded-full font-semibold shadow-md hover:shadow-lg transition-all duration-300"
-                style={{
-                  backgroundColor: RISA_BLUE,
-                  color: RISA_WHITE,
-                  padding: "0.75rem 2rem",
-                }}
-              >
-                <Zap className="w-4 h-4 mr-2" />
-                Quick Calculator
-              </Button>
-            </motion.div>
-          </div>
-        </motion.div>
-
-        {/* Enhanced Metrics */}
-        <motion.div
-          initial={{ opacity: 0, y: 20 }}
-          animate={{ opacity: 1, y: 0 }}
-          transition={{ duration: 0.5, delay: 0.1 }}
-          className="grid grid-cols-1 md:grid-cols-2 lg:grid-cols-4 gap-6 mb-8"
-        >
-          <Card className="border border-gray-200 dark:border-gray-700 shadow-lg hover:shadow-xl transition-all duration-300 bg-white dark:bg-gray-800 rounded-xl overflow-hidden group">
-            <CardContent className="p-6 relative">
-              <div className="absolute top-4 right-4 opacity-10 group-hover:opacity-20 transition-opacity">
-                <DollarSign className="w-12 h-12" style={{ color: RISA_BLUE }} />
-              </div>
-              <div className="flex items-center justify-between">
-                <div>
-                  <p className="text-sm font-medium text-gray-600 dark:text-gray-400">Total Portfolio Value</p>
-                  <h3 className="text-2xl font-bold mt-2" style={{ color: RISA_BLUE }}>
-                    KSh {formatCurrency(dashboardData.totalQuotesValue)}
-                  </h3>
-                  <div className="flex items-center gap-2 mt-2">
-                    <ArrowUpRight className="w-4 h-4 text-green-500" />
-                    <span className="text-xs text-green-600 dark:text-green-400 font-medium">
-                      +{dashboardData.monthlyGrowth}% this month
-                    </span>
-                  </div>
-                </div>
-              </div>
-            </CardContent>
-          </Card>
-
-          <Card className="border border-gray-200 dark:border-gray-700 shadow-lg hover:shadow-xl transition-all duration-300 bg-white dark:bg-gray-800 rounded-xl overflow-hidden group">
-            <CardContent className="p-6 relative">
-              <div className="absolute top-4 right-4 opacity-10 group-hover:opacity-20 transition-opacity">
-                <Activity className="w-12 h-12" style={{ color: RISA_LIGHT_BLUE }} />
-              </div>
-              <div className="flex items-center justify-between">
-                <div>
-                  <p className="text-sm font-medium text-gray-600 dark:text-gray-400">Active Projects</p>
-                  <h3 className="text-2xl font-bold mt-2" style={{ color: RISA_LIGHT_BLUE }}>
-                    {dashboardData.activeProjects}
-                  </h3>
-                  <p className="text-xs text-gray-500 dark:text-gray-400 mt-1">
-                    {dashboardData.pendingQuotes} pending approval
-                  </p>
-                </div>
-              </div>
-            </CardContent>
-          </Card>
-
-          <Card className="border border-gray-200 dark:border-gray-700 shadow-lg hover:shadow-xl transition-all duration-300 bg-white dark:bg-gray-800 rounded-xl overflow-hidden group">
-            <CardContent className="p-6 relative">
-              <div className="absolute top-4 right-4 opacity-10 group-hover:opacity-20 transition-opacity">
-                <CheckCircle className="w-12 h-12" style={{ color: RISA_BLUE }} />
-              </div>
-              <div className="flex items-center justify-between">
-                <div>
-                  <p className="text-sm font-medium text-gray-600 dark:text-gray-400">Completed Projects</p>
-                  <h3 className="text-2xl font-bold mt-2" style={{ color: RISA_BLUE }}>
-                    {dashboardData.completedProjects}
-                  </h3>
-                  <div className="flex items-center gap-2 mt-2">
-                    <Badge variant="secondary" className="bg-green-100 text-green-700 dark:bg-green-900/30 dark:text-green-300 text-xs">
-                      {dashboardData.conversionRate}% success rate
-                    </Badge>
-                  </div>
-                </div>
-              </div>
-            </CardContent>
-          </Card>
-
-          <Card className="border border-gray-200 dark:border-gray-700 shadow-lg hover:shadow-xl transition-all duration-300 bg-white dark:bg-gray-800 rounded-xl overflow-hidden group">
-            <CardContent className="p-6 relative">
-              <div className="absolute top-4 right-4 opacity-10 group-hover:opacity-20 transition-opacity">
-                <Star className="w-12 h-12" style={{ color: RISA_LIGHT_BLUE }} />
-              </div>
-              <div className="flex items-center justify-between">
-                <div>
-                  <p className="text-sm font-medium text-gray-600 dark:text-gray-400">Client Satisfaction</p>
-                  <h3 className="text-2xl font-bold mt-2" style={{ color: RISA_LIGHT_BLUE }}>
-                    {averageRating}/5
-                  </h3>
-                  <p className="text-xs text-gray-500 dark:text-gray-400 mt-1">
-                    {totalReviews} total reviews
-                  </p>
-                </div>
-              </div>
-            </CardContent>
-          </Card>
-        </motion.div>
-
-        {/* Tabs */}
-        <Tabs value={activeTab} onValueChange={setActiveTab} className="space-y-6">
-          <TabsList
-            className={`grid w-full mb-2 ${
-              profile.tier === "Free" ? "grid-cols-1" : profile.tier === "Professional" ? "grid-cols-3" : "grid-cols-2"
-            } bg-gray-100 dark:bg-gray-800 p-1 rounded-xl`}
-          >
-            <TabsTrigger
-              value="overview"
-              className="flex items-center justify-center gap-2 data-[state=active]:bg-white data-[state=active]:text-blue-700 data-[state=active]:shadow-sm dark:data-[state=active]:bg-gray-700 dark:data-[state=active]:text-blue-400 rounded-lg transition-all"
-              style={{ 
-                color: RISA_DARK_TEXT,
-                backgroundColor: activeTab === "overview" ? RISA_WHITE : "transparent"
-              }}
-            >
-              <BarChart className="w-4 h-4" />
-              Overview
-            </TabsTrigger>
-            {profile.tier === "Professional" && (
-              <TabsTrigger
-                value="reports"
-                className="flex items-center justify-center gap-2 data-[state=active]:bg-white data-[state=active]:text-blue-700 data-[state=active]:shadow-sm dark:data-[state=active]:bg-gray-700 dark:data-[state=active]:text-blue-400 rounded-lg transition-all"
-                style={{ 
-                  color: RISA_DARK_TEXT,
-                  backgroundColor: activeTab === "reports" ? RISA_WHITE : "transparent"
-                }}
-              >
-                <TrendingUp className="w-4 h-4" />
-                Analytics
-              </TabsTrigger>
-            )}
-            {profile.tier !== "Free" && (
-              <TabsTrigger
-                value="calendar"
-                className="flex items-center justify-center gap-2 data-[state=active]:bg-white data-[state=active]:text-blue-700 data-[state=active]:shadow-sm dark:data-[state=active]:bg-gray-700 dark:data-[state=active]:text-blue-400 rounded-lg transition-all"
-                style={{ 
-                  color: RISA_DARK_TEXT,
-                  backgroundColor: activeTab === "calendar" ? RISA_WHITE : "transparent"
-                }}
-              >
-                <CalendarIcon className="w-4 h-4" />
-                Schedule
-              </TabsTrigger>
-            )}
-          </TabsList>
-
-          <AnimatePresence mode="wait">
-            <TabsContent value="overview" className="space-y-6">
-              {/* Content Grid */}
-              <div className="grid grid-cols-1 lg:grid-cols-3 gap-6">
-                {/* Recent Quotes */}
-                <motion.div
-                  initial={{ opacity: 0, x: -20 }}
-                  animate={{ opacity: 1, x: 0 }}
-                  transition={{ duration: 0.5, delay: 0.2 }}
-                  className="lg:col-span-2"
-                >
-                  <Card className="border border-gray-200 dark:border-gray-700 shadow-lg bg-white dark:bg-gray-800 rounded-xl">
-                    <CardHeader className="pb-4 border-b border-gray-200 dark:border-gray-700">
-                      <div className="flex items-center justify-between">
-                        <CardTitle className="flex items-center gap-2 text-gray-900 dark:text-white text-lg">
-                          <FileText className="w-5 h-5" style={{ color: RISA_BLUE }} />
-                          Recent Quotes
-                        </CardTitle>
-                        <Button variant="ghost" size="sm" className="rounded-lg">
-                          <Filter className="w-4 h-4" />
-                        </Button>
-                      </div>
-                      <CardDescription className="text-gray-600 dark:text-gray-300">
-                        Your most recently created quotes and proposals
-                      </CardDescription>
-                    </CardHeader>
-                    <CardContent className="p-6">
-                      {dashboardData.recentQuotes.length > 0 ? (
-                        <div className="space-y-4">
-                          {dashboardData.recentQuotes.map((quote, index) => (
-                            <motion.div
-                              key={quote.id}
-                              initial={{ opacity: 0, y: 10 }}
-                              animate={{ opacity: 1, y: 0 }}
-                              transition={{ duration: 0.3, delay: index * 0.1 }}
-                              className="flex items-center justify-between p-4 bg-gray-50 dark:bg-gray-700/50 border border-gray-200 dark:border-gray-600 rounded-lg hover:shadow-md transition-all duration-300 group"
-                            >
-                              <div className="flex-1">
-                                <div className="flex items-center gap-3">
-                                  <div className="p-2 rounded-lg bg-blue-100 dark:bg-blue-900/20">
-                                    <FileText className="w-4 h-4" style={{ color: RISA_BLUE }} />
-                                  </div>
-                                  <div>
-                                    <h3 className="font-semibold text-gray-900 dark:text-white group-hover:text-blue-600 dark:group-hover:text-blue-400 transition-colors">
-                                      {quote.title}
-                                    </h3>
-                                    <p className="text-sm text-gray-600 dark:text-gray-300 mt-1">
-                                      {quote.client_name} • {quote.location}
-                                    </p>
-                                  </div>
-                                </div>
-                              </div>
-                              <div className="flex items-center gap-3">
-                                <div className="text-right">
-                                  <p className="text-sm font-bold" style={{ color: RISA_BLUE }}>
-                                    KSh {formatCurrency(quote.total_amount)}
-                                  </p>
-                                  <p className="text-xs text-gray-500 dark:text-gray-400">
-                                    {format(new Date(quote.created_at), "MMM d, yyyy")}
-                                  </p>
-                                </div>
-                                {profile.tier !== "Free" && (
-                                  <Badge 
-                                    className={getStatusColor(quote.status)}
-                                    style={{ 
-                                      border: `1px solid ${RISA_MEDIUM_GRAY}` 
-                                    }}
-                                  >
-                                    {quote.status.replace("_", " ").replace(/\b\w/g, l => l.toUpperCase())}
-                                  </Badge>
-                                )}
-                                <motion.div
-                                  whileHover={{ scale: 1.05 }}
-                                  whileTap={{ scale: 0.95 }}
-                                >
-                                  <Button
-                                    variant="outline"
-                                    size="sm"
-                                    onClick={() => navigate("/quotes/all")}
-                                    className="rounded-full border-blue-600 text-blue-600 hover:bg-blue-50 dark:border-blue-400 dark:text-blue-400 dark:hover:bg-blue-900/20"
-                                    style={{
-                                      borderColor: RISA_BLUE,
-                                      color: RISA_BLUE
-                                    }}
-                                  >
-                                    <Eye className="w-4 h-4 mr-1" />
-                                    View
-                                  </Button>
-                                </motion.div>
-                              </div>
-                            </motion.div>
-                          ))}
-                          <motion.div
-                            whileHover={{ scale: 1.02 }}
-                            whileTap={{ scale: 0.98 }}
-                            className="text-center pt-4"
-                          >
-                            <Button
-                              onClick={() => navigate("/quotes/all")}
-                              variant="ghost"
-                              className="text-blue-600 hover:text-blue-700 hover:bg-blue-50 dark:text-blue-400 dark:hover:bg-blue-900/20 rounded-full"
-                            >
-                              View All Quotes <ArrowRight className="ml-2 w-4 h-4" />
-                            </Button>
-                          </motion.div>
-                        </div>
-                      ) : (
-                        <div className="text-center py-12 text-gray-500 dark:text-gray-400">
-                          <FileText className="w-16 h-16 mx-auto mb-4 opacity-60" style={{ color: RISA_BLUE }} />
-                          <h3 className="font-medium text-lg mb-2 text-gray-900 dark:text-white">No quotes yet</h3>
-                          <p className="mb-6">Create your first quote to get started!</p>
-                          <motion.div
-                            whileHover={{ scale: 1.05 }}
-                            whileTap={{ scale: 0.95 }}
-                          >
-                            <Button
-                              onClick={() => navigate("/quotes/new")}
-                              className="rounded-full font-semibold"
-                              style={{
-                                backgroundColor: RISA_BLUE,
-                                color: RISA_WHITE,
-                                padding: "0.75rem 2rem",
-                              }}
-                            >
-                              Create First Quote
-                            </Button>
-                          </motion.div>
-                        </div>
-                      )}
-                    </CardContent>
-                  </Card>
-                </motion.div>
-
-                {/* Right Column */}
-                {profile.tier !== "Free" && (
-                  <motion.div
-                    initial={{ opacity: 0, x: 20 }}
-                    animate={{ opacity: 1, x: 0 }}
-                    transition={{ duration: 0.5, delay: 0.3 }}
-                    className="space-y-6"
-                  >
-                    <Card className="border border-gray-200 dark:border-gray-700 shadow-lg bg-white dark:bg-gray-800 rounded-xl">
-                      <CardHeader className="pb-4 border-b border-gray-200 dark:border-gray-700">
-                        <CardTitle className="flex items-center gap-2 text-gray-900 dark:text-white text-lg">
-                          <Clock className="w-5 h-5" style={{ color: RISA_BLUE }} />
-                          Upcoming Events
-                        </CardTitle>
-                        <CardDescription className="text-gray-600 dark:text-gray-300">
-                          Your scheduled events and meetings
-                        </CardDescription>
-                      </CardHeader>
-                      <CardContent className="p-6">
-                        {dashboardData.upcomingEvents.length > 0 ? (
-                          <div className="space-y-4">
-                            {dashboardData.upcomingEvents.map((event, index) => (
-                              <motion.div
-                                key={event.id}
-                                initial={{ opacity: 0, y: 10 }}
-                                animate={{ opacity: 1, y: 0 }}
-                                transition={{ duration: 0.3, delay: index * 0.1 }}
-                                className="p-4 border border-gray-200 dark:border-gray-600 rounded-lg hover:shadow-sm transition-all duration-300 bg-white dark:bg-gray-700/30 group cursor-pointer"
-                              >
-                                <div className="font-medium text-gray-900 dark:text-white text-sm mb-2 group-hover:text-blue-600 dark:group-hover:text-blue-400 transition-colors">
-                                  {event.title}
-                                </div>
-                                <div className="text-xs text-gray-500 dark:text-gray-400 flex items-center gap-2">
-                                  <CalendarIcon className="w-3 h-3" />
-                                  {format(new Date(event.event_date), "MMM d, yyyy")}
-                                  {event.event_time && ` • ${event.event_time}`}
-                                </div>
-                              </motion.div>
-                            ))}
-                          </div>
-                        ) : (
-                          <div className="text-center py-8 text-gray-500 dark:text-gray-400">
-                            <CalendarIcon className="w-12 h-12 mx-auto mb-3 opacity-60" style={{ color: RISA_BLUE }} />
-                            <p className="text-sm">No upcoming events</p>
-                          </div>
-                        )}
-                      </CardContent>
-                    </Card>
->>>>>>> 5c9535fb
 
                     {/* Quick Actions */}
                     <Card className="border border-gray-200 dark:border-gray-700 shadow-lg bg-white dark:bg-gray-800 rounded-xl">
@@ -940,102 +430,11 @@
                       </CardContent>
                     </Card>
 
-<<<<<<< HEAD
         <Calculator
           isOpen={showCalculator}
           onClose={() => setShowCalculator(false)}
         />
       </div>
-=======
-                    {/* Performance Summary */}
-                    <Card className="border border-gray-200 dark:border-gray-700 shadow-lg bg-white dark:bg-gray-800 rounded-xl">
-                      <CardHeader className="pb-4 border-b border-gray-200 dark:border-gray-700">
-                        <CardTitle className="flex items-center gap-2 text-gray-900 dark:text-white text-lg">
-                          <TrendingUp className="w-5 h-5" style={{ color: RISA_BLUE }} />
-                          Performance Summary
-                        </CardTitle>
-                      </CardHeader>
-                      <CardContent className="p-6 space-y-4">
-                        <div className="flex justify-between items-center">
-                          <span className="text-sm text-gray-600 dark:text-gray-400">Monthly Growth</span>
-                          <Badge className="bg-green-100 text-green-700 dark:bg-green-900/30 dark:text-green-300">
-                            +{dashboardData.monthlyGrowth}%
-                          </Badge>
-                        </div>
-                        <div className="flex justify-between items-center">
-                          <span className="text-sm text-gray-600 dark:text-gray-400">Conversion Rate</span>
-                          <Badge className="bg-blue-100 text-blue-700 dark:bg-blue-900/30 dark:text-blue-300">
-                            {dashboardData.conversionRate}%
-                          </Badge>
-                        </div>
-                        <div className="flex justify-between items-center">
-                          <span className="text-sm text-gray-600 dark:text-gray-400">Active Projects</span>
-                          <Badge className="bg-amber-100 text-amber-700 dark:bg-amber-900/30 dark:text-amber-300">
-                            {dashboardData.activeProjects}
-                          </Badge>
-                        </div>
-                      </CardContent>
-                    </Card>
-                  </motion.div>
-                )}
-              </div>
-            </TabsContent>
-
-            {profile.tier === "Professional" && (
-              <TabsContent value="reports">
-                <Card className="border border-gray-200 dark:border-gray-700 shadow-lg bg-white dark:bg-gray-800 rounded-xl">
-                  <CardHeader className="pb-4 border-b border-gray-200 dark:border-gray-700">
-                    <div className="flex items-center justify-between">
-                      <CardTitle className="flex items-center gap-2 text-gray-900 dark:text-white text-xl">
-                        <PieChart className="w-6 h-6" style={{ color: RISA_BLUE }} />
-                        Business Analytics
-                      </CardTitle>
-                      <div className="flex items-center gap-2">
-                        <Button variant="outline" size="sm" className="rounded-lg border-gray-300 dark:border-gray-600">
-                          <Download className="w-4 h-4 mr-2" />
-                          Export
-                        </Button>
-                        <Button variant="outline" size="sm" className="rounded-lg border-gray-300 dark:border-gray-600">
-                          <Filter className="w-4 h-4 mr-2" />
-                          Filter
-                        </Button>
-                      </div>
-                    </div>
-                    <CardDescription className="text-gray-600 dark:text-gray-300">
-                      Comprehensive analytics and performance metrics for your construction business
-                    </CardDescription>
-                  </CardHeader>
-                  <CardContent className="p-6">
-                    <Reports />
-                  </CardContent>
-                </Card>
-              </TabsContent>
-            )}
-
-            {profile.tier !== "Free" && (
-              <TabsContent value="calendar">
-                <Card className="border border-gray-200 dark:border-gray-700 shadow-lg bg-white dark:bg-gray-800 rounded-xl">
-                  <CardHeader className="pb-4 border-b border-gray-200 dark:border-gray-700">
-                    <CardTitle className="flex items-center gap-2 text-gray-900 dark:text-white text-xl">
-                      <CalendarIcon className="w-6 h-6" style={{ color: RISA_BLUE }} />
-                      Project Schedule
-                    </CardTitle>
-                    <CardDescription className="text-gray-600 dark:text-gray-300">
-                      Manage your project timeline, meetings, and important deadlines
-                    </CardDescription>
-                  </CardHeader>
-                  <CardContent className="p-6">
-                    <CalendarComponent />
-                  </CardContent>
-                </Card>
-              </TabsContent>
-            )}
-          </AnimatePresence>
-        </Tabs>
-      </div>
-
-      <Calculator isOpen={showCalculator} onClose={() => setShowCalculator(false)} />
->>>>>>> 5c9535fb
     </div>
   );
 };
