import { useEffect, useState } from "react";
import { supabase } from "@/integrations/supabase/client";
import { Link, useLocation, useNavigate } from "react-router-dom";
import { Button } from "@/components/ui/button";
import { Card, CardContent, CardHeader, CardTitle } from "@/components/ui/card";
import { Input } from "@/components/ui/input";
import { Label } from "@/components/ui/label";
import { Badge } from "@/components/ui/badge";
import { Progress } from "@/components/ui/progress";
import { useAuth } from "@/contexts/AuthContext";
<<<<<<< HEAD
import { ThemeToggle } from "@/components/ThemeToggle";
=======
>>>>>>> 5c9535fb
import {
  User,
  Settings,
  TrendingUp,
  Calendar,
  DraftingCompass,
  ArrowLeft,
  Edit,
  Save,
  Crown,
  Shield,
  CreditCard,
  Shell,
<<<<<<< HEAD
  ImageUpIcon,
  LucidePersonStanding,
  Camera,
  Check,
  CheckCircle,
=======
  Camera,
  LucidePersonStanding,
>>>>>>> 5c9535fb
} from "lucide-react";
import { Avatar, AvatarImage, AvatarFallback } from "@/components/ui/avatar";
import ProfilePictureUpload from "@/components/ProfilePictureUpload";
import { motion } from "framer-motion";

// RISA Color Palette (from Index.tsx)
const RISA_BLUE = "#015B97";
const RISA_LIGHT_BLUE = "#3288e6";
const RISA_WHITE = "#ffffff";
const RISA_DARK_TEXT = "#2D3748";
const RISA_LIGHT_GRAY = "#F5F7FA";

const Profile = () => {
  const navigate = useNavigate();
  const { profile, user, updateProfile } = useAuth();
  const [isEditing, setIsEditing] = useState(false);
  const [showAvatarUpload, setShowAvatarUpload] = useState(false);
  const [avatarUrl, setAvatarUrl] = useState<string | null>(null);
  const location = useLocation();
<<<<<<< HEAD
=======

>>>>>>> 5c9535fb
  const [formData, setFormData] = useState({
    name: profile?.name || "",
    phone: profile?.phone || "",
    company: profile?.company || "",
    location: profile?.location || "",
    avatar_url: profile?.avatar_url || "",
  });
<<<<<<< HEAD
=======

>>>>>>> 5c9535fb
  useEffect(() => {
    if (profile?.avatar_url) {
      downloadImage(profile.avatar_url);
    } else {
      setAvatarUrl(null);
    }
  }, [profile]);
<<<<<<< HEAD
=======

>>>>>>> 5c9535fb
  async function downloadImage(path: string) {
    try {
      if (path.startsWith("http")) {
        setAvatarUrl(path);
        return;
      }
<<<<<<< HEAD
      const { data, error } = await supabase.storage
        .from("profile-photos")
        .download(path);
      if (error) {
        throw error;
      }
=======

      const { data, error } = await supabase.storage
        .from("profile-photos")
        .download(path);

      if (error) {
        throw error;
      }

>>>>>>> 5c9535fb
      const url = URL.createObjectURL(data);
      setAvatarUrl(url);
    } catch (error) {
      console.log("Error downloading image: ", error);
      if (path) {
        setAvatarUrl(path);
      }
<<<<<<< HEAD
    }
  }
  const formatCurrency = (value: number) => {
    if (value >= 1000000) {
      return `${(value / 1000000).toFixed(1).replace(/\.0$/, "")}M`;
    }
    if (value >= 1000) {
      return `${(value / 1000).toFixed(1).replace(/\.0$/, "")}K`;
    }
    return value.toString();
  };
  const [tierLimits, setTierLimits] = useState<{
    [key: string]: {
      price: number;
      limit: number;
      features: string[];
    };
  }>({});
  const [stats, setStats] = useState({
    total_projects: 0,
    completed_projects: 0,
    total_revenue: 0,
    completionRate: 0,
  });
  useEffect(() => {
    if (profile?.id) {
      fetchDashboardStats(profile.id).then(setStats);
    }
  }, [user, location.key]);
  const fetchDashboardStats = async (userId: string) => {
    const { data, error } = await supabase
      .from("quotes")
      .select("status, profit_amount")
      .eq("user_id", userId);
    if (error) {
      console.error("Error fetching dashboard stats:", error);
      return {
        total_projects: 0,
        completed_projects: 0,
        total_revenue: 0,
        completionRate: 0,
      };
    }
    const total_projects = data.length;
    const completed_projects = data.filter(
      (q) => q.status === "completed"
    ).length;
    const total_revenue = data.reduce(
      (sum, q) => sum + (q.profit_amount || 0),
      0
    );
    const completionRate =
      total_projects > 0 ? (completed_projects / total_projects) * 100 : 0;
    return {
      total_projects,
      completed_projects,
      total_revenue,
      completionRate,
    };
  };
  useEffect(() => {
    const fetchTiers = async () => {
      const { data, error } = await supabase.from("tiers").select("*");
      if (error) {
        console.error("Failed to fetch tiers:", error);
        return;
      }
      const limits = data.reduce((acc: any, tier: any) => {
        acc[tier.name] = {
          limit: tier.quotes_limit,
          price: tier.price,
          features: tier.features || [],
        };
        return acc;
      }, {});
      setTierLimits({
        ...tierLimits,
        ...limits,
      });
    };
    fetchTiers();
  }, [location.key, user]);
  const tierData = profile?.tier
    ? tierLimits[profile.tier as keyof typeof tierLimits]
    : null;
  const handleSave = async () => {
    try {
      await updateProfile(formData);
      setIsEditing(false);
    } catch (error) {
      console.error("Error updating profile:", error);
    }
  };
  const handleUpgrade = () => {
    navigate("/payment");
  };
=======
    }
  }

  const formatCurrency = (value: number) => {
    if (value >= 1_000_000) return `${(value / 1_000_000).toFixed(1).replace(/\.0$/, "")}M`;
    if (value >= 1_000) return `${(value / 1_000).toFixed(1).replace(/\.0$/, "")}K`;
    return value.toString();
  };

  const [tierLimits, setTierLimits] = useState<{
    [key: string]: { price: number; limit: number; features: string[] };
  }>({});

  const [stats, setStats] = useState({
    total_projects: 0,
    completed_projects: 0,
    total_revenue: 0,
    completionRate: 0,
  });

  useEffect(() => {
    if (profile?.id) {
      fetchDashboardStats(profile.id).then(setStats);
    }
  }, [user, location.key]);

  const fetchDashboardStats = async (userId: string) => {
    const { data, error } = await supabase
      .from("quotes")
      .select("status, profit_amount")
      .eq("user_id", userId);

    if (error) {
      console.error("Error fetching dashboard stats:", error);
      return { total_projects: 0, completed_projects: 0, total_revenue: 0, completionRate: 0 };
    }

    const total_projects = data.length;
    const completed_projects = data.filter((q) => q.status === "completed").length;
    const total_revenue = data.reduce((sum, q) => sum + (q.profit_amount || 0), 0);
    const completionRate = total_projects > 0 ? (completed_projects / total_projects) * 100 : 0;

    return { total_projects, completed_projects, total_revenue, completionRate };
  };

  useEffect(() => {
    const fetchTiers = async () => {
      const { data, error } = await supabase.from("tiers").select("*");
      if (error) {
        console.error("Failed to fetch tiers:", error);
        return;
      }

      const limits = data.reduce((acc: any, tier: any) => {
        acc[tier.name] = { limit: tier.quotes_limit, price: tier.price, features: tier.features || [] };
        return acc;
      }, {});

      setTierLimits(limits);
    };

    fetchTiers();
  }, [location.key, user]);

  const tierData = profile?.tier ? tierLimits[profile.tier as keyof typeof tierLimits] : null;

  const handleSave = async () => {
    try {
      await updateProfile(formData);
      setIsEditing(false);
    } catch (error) {
      console.error("Error updating profile:", error);
    }
  };

  const handleUpgrade = () => {
    navigate("/payment");
  };

>>>>>>> 5c9535fb
  const handleAvatarUpload = async (url: string) => {
    try {
      await updateProfile({ ...formData, avatar_url: url });
      setShowAvatarUpload(false);
    } catch (error) {
      console.error("Error updating avatar:", error);
    }
  };
<<<<<<< HEAD
  if (!user) {
    navigate("/auth");
  }
  const getTierImage = (tier: string) => {
    switch (tier) {
      case "Free":
        return <Shell className="w-6 h-6" />;
      case "Intermediate":
        return <Crown className="w-6 h-6" />;
      case "Professional":
        return <Shield className="w-6 h-6" />;
      default:
        return <span className="text-sm font-medium">{tier}</span>;
    }
  };
  const getTierBadge = (tier: string) => {
    switch (tier) {
      case "Free":
        return (
          <Badge className="bg-green-100 text-green-800 hover:bg-green-100">
            {" "}
            Free
          </Badge>
        );
      case "Intermediate":
        return (
          <Badge className="bg-blue-100 text-blue-800 hover:bg-blue-100">
            Intermediate
          </Badge>
        );
      case "Professional":
        return (
          <Badge className="bg-purple-100 text-purple-800 hover:bg-purple-100 ">
            Professional
          </Badge>
        );
=======

  if (!user) {
    navigate("/auth");
    return null;
  }

  const getTierBadge = (tier: string) => {
    switch (tier) {
      case "Free":
        return <Badge className="bg-green-100 text-green-800 hover:bg-green-100">Free</Badge>;
      case "Intermediate":
        return <Badge className="bg-blue-100 text-blue-800 hover:bg-blue-100">Intermediate</Badge>;
      case "Professional":
        return <Badge className="bg-purple-100 text-purple-800 hover:bg-purple-100">Professional</Badge>;
>>>>>>> 5c9535fb
      default:
        return <Badge>{tier}</Badge>;
    }
  };
<<<<<<< HEAD
=======

>>>>>>> 5c9535fb
  const quotaUsagePercentage =
    profile?.quotes_used && profile?.tier && tierLimits[profile.tier]
      ? (profile.quotes_used / tierLimits[profile.tier].limit) * 100
      : 0;
<<<<<<< HEAD
  const projectCompletionRate =
    stats.total_projects > 0
      ? (stats.completed_projects / stats.total_projects) * 100
      : 0;
  if (!profile) {
    return (
      <div className="min-h-screen bg-background flex items-center justify-center">
=======

  const projectCompletionRate = stats.total_projects > 0 ? (stats.completed_projects / stats.total_projects) * 100 : 0;

  if (!profile) {
    return (
      <div className="min-h-screen bg-white dark:bg-gray-900 flex items-center justify-center">
>>>>>>> 5c9535fb
        <div className="text-center">
          <h2 className="text-2xl font-bold mb-4 text-gray-900 dark:text-white">Loading Profile...</h2>
          <p className="text-gray-600 dark:text-gray-400">Please wait while we load your profile.</p>
        </div>
      </div>
    );
  }
<<<<<<< HEAD
  return (
    <div className="min-h-screen  animate-fade-in smooth-transition">
      <div className="max-w-4xl mx-auto px-4 sm:px-6 lg:px-8 py-8">
        <div className="mb-8 flex items-center justify-between items-start">
          <div className="items-center">
            <h1 className="sm:text-3xl items-center text-2xl flex font-bold bg-gradient-to-r from-primary via-indigo-600 to-indigo-900 dark:from-white dark:via-white dark:to-white bg-clip-text text-transparent">
              <LucidePersonStanding className="sm:w-7 sm:h-7 mr-2 text-primary dark:text-white" />
              Profile
            </h1>
            <p className="text-sm sm:text-lg bg-gradient-to-r from-primary via-indigo-600 to-indigo-900 dark:from-white dark:via-blue-400 dark:to-purple-400  text-transparent bg-clip-text mt-2">
=======

  return (
    <div className="min-h-screen bg-white dark:bg-gray-900 transition-colors duration-300">
      <div className="max-w-4xl mx-auto px-4 sm:px-6 lg:px-8 py-8">
        {/* Header */}
        <div className="mb-8 flex flex-col sm:flex-row sm:items-center justify-between gap-4">
          <div>
            <h1 className="text-2xl md:text-3xl font-bold text-gray-900 dark:text-white flex items-center">
              <LucidePersonStanding className="w-7 h-7 mr-2 text-blue-600 dark:text-blue-400" />
              Profile
            </h1>
            <p className="text-gray-600 dark:text-gray-400 mt-1">
>>>>>>> 5c9535fb
              Manage your account and subscription
            </p>
          </div>
          <Button
<<<<<<< HEAD
            className="text-white"
            onClick={() => (isEditing ? handleSave() : setIsEditing(true))}
          >
            {isEditing ? (
              <Save className="w-4 h-4 mr-2 text-white" />
            ) : (
              <Edit className="w-4 h-4 mr-2 text-white" />
            )}
            {isEditing ? "Save" : "Edit Profile"}
=======
            onClick={() => (isEditing ? handleSave() : setIsEditing(true))}
            className="rounded-full font-semibold"
            style={{
              backgroundColor: isEditing ? RISA_LIGHT_BLUE : RISA_BLUE,
              color: RISA_WHITE,
              padding: "0.5rem 1.5rem",
            }}
          >
            {isEditing ? <Save className="w-4 h-4 mr-2" /> : <Edit className="w-4 h-4 mr-2" />}
            {isEditing ? "Save Changes" : "Edit Profile"}
>>>>>>> 5c9535fb
          </Button>
        </div>

        {showAvatarUpload && (
<<<<<<< HEAD
          <div className="fixed inset-0 bg-black/50 flex items-center justify-center z-50">
=======
          <div className="fixed inset-0 bg-black bg-opacity-50 flex items-center justify-center z-50">
>>>>>>> 5c9535fb
            <ProfilePictureUpload
              currentAvatarUrl={avatarUrl || undefined}
              onUploadComplete={handleAvatarUpload}
              onCancel={() => setShowAvatarUpload(false)}
            />
          </div>
        )}

        <div className="grid grid-cols-1 lg:grid-cols-3 gap-8">
<<<<<<< HEAD
=======
          {/* Personal Information */}
>>>>>>> 5c9535fb
          <div className="lg:col-span-2 space-y-6">
            <Card className="bg-white dark:bg-gray-800 border border-gray-200 dark:border-gray-700 shadow-sm">
              <CardHeader>
<<<<<<< HEAD
                <CardTitle className="flex items-center">
                  <User className="w-5 h-5 mr-2" />
=======
                <CardTitle className="flex items-center text-gray-900 dark:text-white">
                  <User className="w-5 h-5 mr-2 text-blue-600 dark:text-blue-400" />
>>>>>>> 5c9535fb
                  Personal Information
                </CardTitle>
              </CardHeader>
              <CardContent className="space-y-6">
                <div className="flex flex-col items-center">
                  <div className="relative">
                    <Avatar className="h-24 w-24">
                      <AvatarImage src={avatarUrl || undefined} />
<<<<<<< HEAD
                      <AvatarFallback className="text-2xl">
                        <User className="w-10 h-10 text-blue-600 dark:text-blue-400"></User>
=======
                      <AvatarFallback className="text-xl bg-gray-200 dark:bg-gray-700 text-gray-800 dark:text-gray-200">
                        {profile.name ? profile.name.charAt(0).toUpperCase() : "U"}
>>>>>>> 5c9535fb
                      </AvatarFallback>
                    </Avatar>
                    <Button
                      size="icon"
<<<<<<< HEAD
                      className="absolute bottom-0 right-0 rounded-full h-8 w-8 text-white"
=======
                      className="absolute -bottom-2 -right-2 rounded-full h-8 w-8 bg-blue-600 hover:bg-blue-700 text-white"
>>>>>>> 5c9535fb
                      onClick={() => setShowAvatarUpload(true)}
                    >
                      <Camera className="h-4 w-4" />
                    </Button>
                  </div>
                  <Button
<<<<<<< HEAD
                    variant="ghost"
                    onClick={() => setShowAvatarUpload(true)}
                    className="mt-2 border text-primary dark:text-white hover:text-primary hover:bg-primary/20"
                  >
                    Update company logo
=======
                    variant="outline"
                    size="sm"
                    className="mt-3 text-blue-600 border-blue-600 hover:bg-blue-50 dark:text-blue-400 dark:border-blue-400 dark:hover:bg-gray-700"
                    onClick={() => setShowAvatarUpload(true)}
                  >
                    Update Company Logo
>>>>>>> 5c9535fb
                  </Button>
                </div>

                <div className="grid grid-cols-1 md:grid-cols-2 gap-4">
                  <div>
<<<<<<< HEAD
                    <Label htmlFor="name">Full Name</Label>
                    <Input
                      id="name"
                      value={isEditing ? formData.name : profile.name}
                      onChange={(e) =>
                        setFormData((prev) => ({
                          ...prev,
                          name: e.target.value,
                        }))
                      }
                      disabled={!isEditing}
                    />
                  </div>
                  <div>
                    <Label htmlFor="email">Email</Label>
                    <Input
                      id="email"
                      type="email"
                      value={profile.email}
                      disabled
                    />
                  </div>
                  <div>
                    <Label htmlFor="phone">Phone</Label>
                    <Input
                      id="phone"
                      value={isEditing ? formData.phone : profile.phone || ""}
                      onChange={(e) =>
                        setFormData((prev) => ({
                          ...prev,
                          phone: e.target.value,
                        }))
                      }
                      disabled={!isEditing}
                      placeholder="Enter your phone number"
                    />
                  </div>
                  <div>
                    <Label htmlFor="company">Company</Label>
                    <Input
                      id="company"
                      value={
                        isEditing ? formData.company : profile.company || ""
                      }
                      onChange={(e) =>
                        setFormData((prev) => ({
                          ...prev,
                          company: e.target.value,
                        }))
                      }
                      disabled={!isEditing}
                      placeholder="Enter your company name"
=======
                    <Label htmlFor="name" className="text-gray-700 dark:text-gray-300">Full Name</Label>
                    <Input
                      id="name"
                      value={isEditing ? formData.name : profile.name}
                      onChange={(e) => setFormData((prev) => ({ ...prev, name: e.target.value }))}
                      disabled={!isEditing}
                      className="mt-1"
                    />
                  </div>
                  <div>
                    <Label htmlFor="email" className="text-gray-700 dark:text-gray-300">Email</Label>
                    <Input id="email" type="email" value={profile.email} disabled className="mt-1" />
                  </div>
                  <div>
                    <Label htmlFor="phone" className="text-gray-700 dark:text-gray-300">Phone</Label>
                    <Input
                      id="phone"
                      value={isEditing ? formData.phone : profile.phone || ""}
                      onChange={(e) => setFormData((prev) => ({ ...prev, phone: e.target.value }))}
                      disabled={!isEditing}
                      placeholder="Enter phone number"
                      className="mt-1"
                    />
                  </div>
                  <div>
                    <Label htmlFor="company" className="text-gray-700 dark:text-gray-300">Company</Label>
                    <Input
                      id="company"
                      value={isEditing ? formData.company : profile.company || ""}
                      onChange={(e) => setFormData((prev) => ({ ...prev, company: e.target.value }))}
                      disabled={!isEditing}
                      placeholder="Enter company name"
                      className="mt-1"
>>>>>>> 5c9535fb
                    />
                  </div>
                </div>
                <div>
<<<<<<< HEAD
                  <Label htmlFor="location">Location</Label>
                  <Input
                    id="location"
                    value={
                      isEditing ? formData.location : profile.location || ""
                    }
                    onChange={(e) =>
                      setFormData((prev) => ({
                        ...prev,
                        location: e.target.value,
                      }))
                    }
                    disabled={!isEditing}
                    placeholder="Enter your location"
=======
                  <Label htmlFor="location" className="text-gray-700 dark:text-gray-300">Location</Label>
                  <Input
                    id="location"
                    value={isEditing ? formData.location : profile.location || ""}
                    onChange={(e) => setFormData((prev) => ({ ...prev, location: e.target.value }))}
                    disabled={!isEditing}
                    placeholder="Enter location"
                    className="mt-1"
>>>>>>> 5c9535fb
                  />
                </div>
              </CardContent>
            </Card>

<<<<<<< HEAD
            {profile.tier !== "Free" && stats.total_projects > 0 && (
              <Card className="">
                <CardHeader>
                  <CardTitle className="flex items-center">
                    <TrendingUp className="w-5 h-5 mr-2" />
                    Statistics
=======
            {/* Statistics */}
            {profile.tier !== "Free" && stats.total_projects > 0 && (
              <Card className="bg-white dark:bg-gray-800 border border-gray-200 dark:border-gray-700 shadow-sm">
                <CardHeader>
                  <CardTitle className="flex items-center text-gray-900 dark:text-white">
                    <TrendingUp className="w-5 h-5 mr-2 text-green-600 dark:text-green-400" />
                    Performance Statistics
>>>>>>> 5c9535fb
                  </CardTitle>
                </CardHeader>
                <CardContent>
                  <div className="grid grid-cols-2 md:grid-cols-4 gap-4 mb-6">
                    <div className="text-center">
                      <p className="text-xl md:text-2xl font-bold text-blue-600 dark:text-blue-400">{stats.total_projects}</p>
                      <p className="text-sm text-gray-600 dark:text-gray-400">Total Projects</p>
                    </div>
                    <div className="text-center">
                      <p className="text-xl md:text-2xl font-bold text-green-600 dark:text-green-400">{stats.completed_projects}</p>
                      <p className="text-sm text-gray-600 dark:text-gray-400">Completed</p>
                    </div>
                    <div className="text-center">
                      <p className="text-xl md:text-2xl font-bold text-purple-600 dark:text-purple-400">{Math.round(stats.completionRate)}%</p>
                      <p className="text-sm text-gray-600 dark:text-gray-400">Success Rate</p>
                    </div>
                    <div className="text-center">
                      <p className="text-xl md:text-2xl font-bold text-gray-900 dark:text-white">KSh {formatCurrency(stats.total_revenue)}</p>
                      <p className="text-sm text-gray-600 dark:text-gray-400">Total Revenue</p>
                    </div>
                  </div>

                  <div>
                    <div className="flex justify-between text-sm mb-2 text-gray-700 dark:text-gray-300">
                      <span>Project Completion Rate</span>
                      <span>{Math.round(projectCompletionRate)}%</span>
                    </div>
<<<<<<< HEAD

                    <div className="w-full bg-muted rounded-full h-2.5 overflow-hidden">
=======
                    <div className="w-full h-2.5 bg-gray-200 dark:bg-gray-700 rounded-full overflow-hidden">
>>>>>>> 5c9535fb
                      <div
                        className={`h-full rounded-full transition-all duration-500 ${
                          projectCompletionRate >= 75
                            ? "bg-green-500"
                            : projectCompletionRate >= 50
                            ? "bg-blue-500"
                            : "bg-red-500"
                        }`}
                        style={{ width: `${projectCompletionRate}%` }}
<<<<<<< HEAD
                      ></div>
=======
                      />
>>>>>>> 5c9535fb
                    </div>
                  </div>
                </CardContent>
              </Card>
            )}
          </div>

<<<<<<< HEAD
          <div className="space-y-6">
            <Card className="">
              <CardHeader>
                <CardTitle className="flex flex-col items-center justify-between">
                  <span className="text-lg font-semibold">Current Plan</span>

                  <div className="flex items-center space-x-3 mb-4">
                    <div
                      className={`flex h-12 w-12 items-center justify-center rounded-full ${
=======
          {/* Subscription & Usage */}
          <div className="space-y-6">
            <Card className="bg-white dark:bg-gray-800 border border-gray-200 dark:border-gray-700 shadow-sm">
              <CardHeader className="text-center pb-4">
                <CardTitle className="text-gray-900 dark:text-white">
                  <div className="flex flex-col items-center">
                    <div
                      className={`flex h-12 w-12 items-center justify-center rounded-full mb-3 ${
>>>>>>> 5c9535fb
                        profile.tier === "Free"
                          ? "bg-green-100 text-green-700"
                          : profile.tier === "Intermediate"
                          ? "bg-blue-100 text-blue-700"
                          : "bg-purple-100 text-purple-700"
                      }`}
                    >
<<<<<<< HEAD
                      {getTierImage(profile.tier)}
=======
                      {profile.tier === "Free" ? <Shell className="w-6 h-6" /> : profile.tier === "Intermediate" ? <Crown className="w-6 h-6" /> : <Shield className="w-6 h-6" />}
>>>>>>> 5c9535fb
                    </div>
                    <span className="font-bold text-lg">{profile.tier} Plan</span>
                  </div>
                </CardTitle>
              </CardHeader>
<<<<<<< HEAD
              <CardContent>
                <div className="space-y-4">
                  <div className="text-center">
                    <p className="sm:text-2xl text-xl sm:text-2xl text-lg font-bold bg-gradient-to-r from-primary to-purple-600 bg-clip-text text-transparent">
                      {profile.tier === "Free"
                        ? "Free"
                        : `KSh ${tierData?.price?.toLocaleString() || "0"}`}
                    </p>
                    <p className="text-sm text-muted-foreground">per month</p>
                  </div>

                  {profile.tier !== "Professional" && (
                    <div className="space-y-2">
                      <div className="flex justify-between text-sm">
                        <span>Quotes Used</span>
                        <span>
                          {profile?.quotes_used ?? 0}/
                          {tierLimits[profile?.tier]?.limit ?? 0}
                        </span>
                      </div>
                      <div className="w-full bg-muted rounded-full h-2.5 overflow-hidden">
                        <div
                          className={`h-full rounded-full transition-all duration-500 ${
                            quotaUsagePercentage >= 75
                              ? "bg-red-500"
                              : quotaUsagePercentage >= 50
                              ? "bg-blue-500"
                              : "bg-green-500"
                          }`}
                          style={{ width: `${quotaUsagePercentage}%` }}
                        ></div>
                      </div>
                      {quotaUsagePercentage >= 75 && (
                        <p className="text-sm text-red-600">
                          Running low on quotes!
                        </p>
                      )}
                    </div>
                  )}
=======
              <CardContent className="space-y-5">
                <div className="text-center">
                  <p className="text-2xl font-bold text-blue-600 dark:text-blue-400">
                    {profile.tier === "Free" ? "Free" : `KSh ${tierData?.price?.toLocaleString() || "0"}`}
                  </p>
                  <p className="text-sm text-gray-600 dark:text-gray-400">per month</p>
                </div>
>>>>>>> 5c9535fb

                {profile.tier !== "Professional" && (
                  <div className="space-y-2">
<<<<<<< HEAD
                    <h4 className="font-semibold text-md">Features:</h4>
                    {tierData?.features?.map((feature, idx) => (
                      <li key={idx} className="flex text-sm items-center">
                        <CheckCircle className="w-4 h-4 dark:text-green-500 text-green-700 mr-2" />
                        {feature}
                      </li>
                    )) || (
                      <p className="text-sm text-red-500">No features found</p>
=======
                    <div className="flex justify-between text-sm text-gray-700 dark:text-gray-300">
                      <span>Quotes Used</span>
                      <span>
                        {profile?.quotes_used ?? 0}/{tierLimits[profile?.tier]?.limit ?? 0}
                      </span>
                    </div>
                    <div className="w-full h-2.5 bg-gray-200 dark:bg-gray-700 rounded-full overflow-hidden">
                      <div
                        className={`h-full rounded-full transition-all duration-500 ${
                          quotaUsagePercentage >= 75
                            ? "bg-red-500"
                            : quotaUsagePercentage >= 50
                            ? "bg-blue-500"
                            : "bg-green-500"
                        }`}
                        style={{ width: `${quotaUsagePercentage}%` }}
                      />
                    </div>
                    {quotaUsagePercentage >= 75 && (
                      <p className="text-xs text-red-600 dark:text-red-400">Running low on quotes!</p>
>>>>>>> 5c9535fb
                    )}
                  </div>
                )}

<<<<<<< HEAD
                  <Button className="w-full text-white" onClick={handleUpgrade}>
                    <CreditCard className="w-4 h-4 mr-2" />
                    {profile.tier === "Professional"
                      ? "Manage Subscription"
                      : "Upgrade Plan"}
                  </Button>
=======
                <div>
                  <h4 className="font-semibold text-sm text-gray-900 dark:text-white mb-2">Features:</h4>
                  <ul className="text-sm text-gray-700 dark:text-gray-300 space-y-1">
                    {tierData?.features?.length ? (
                      tierData.features.map((feature, idx) => (
                        <li key={idx} className="flex items-start">
                          <span className="w-1.5 h-1.5 bg-green-500 rounded-full mt-1.5 mr-2 flex-shrink-0" />
                          {feature}
                        </li>
                      ))
                    ) : (
                      <li className="text-red-500">No features listed</li>
                    )}
                  </ul>
>>>>>>> 5c9535fb
                </div>

                <Button
                  onClick={handleUpgrade}
                  className="w-full rounded-full font-semibold"
                  style={{
                    backgroundColor: RISA_BLUE,
                    color: RISA_WHITE,
                  }}
                >
                  <CreditCard className="w-4 h-4 mr-2" />
                  {profile.tier === "Professional" ? "Manage Subscription" : "Upgrade Plan"}
                </Button>
              </CardContent>
            </Card>

            <Card className="bg-white dark:bg-gray-800 border border-gray-200 dark:border-gray-700 shadow-sm">
              <CardHeader>
<<<<<<< HEAD
                <CardTitle className="flex items-center">
                  <Calendar className="w-5 h-5 mr-2" />
=======
                <CardTitle className="flex items-center text-gray-900 dark:text-white">
                  <Calendar className="w-5 h-5 mr-2 text-gray-600 dark:text-gray-400" />
>>>>>>> 5c9535fb
                  Account Info
                </CardTitle>
              </CardHeader>
              <CardContent className="space-y-2 text-sm">
                <div className="flex justify-between">
                  <span className="text-gray-600 dark:text-gray-400">Member since:</span>
                  <span className="text-gray-900 dark:text-white">
                    {new Date(profile.created_at).toLocaleDateString()}
                  </span>
                </div>
                <div className="flex justify-between">
                  <span className="text-gray-600 dark:text-gray-400">Last updated:</span>
                  <span className="text-gray-900 dark:text-white">
                    {new Date(profile.updated_at).toLocaleDateString()}
                  </span>
                </div>
                <div className="flex justify-between">
                  <span className="text-gray-600 dark:text-gray-400">Account type:</span>
                  <span className="text-gray-900 dark:text-white">{profile.is_admin ? "Administrator" : "User"}</span>
                </div>
                <div className="flex justify-between">
                  <span className="text-gray-600 dark:text-gray-400">Quotes used:</span>
                  <span className="text-gray-900 dark:text-white">{profile.quotes_used}</span>
                </div>
              </CardContent>
            </Card>
          </div>
        </div>
      </div>
    </div>
  );
};

export default Profile;<|MERGE_RESOLUTION|>--- conflicted
+++ resolved
@@ -8,10 +8,7 @@
 import { Badge } from "@/components/ui/badge";
 import { Progress } from "@/components/ui/progress";
 import { useAuth } from "@/contexts/AuthContext";
-<<<<<<< HEAD
 import { ThemeToggle } from "@/components/ThemeToggle";
-=======
->>>>>>> 5c9535fb
 import {
   User,
   Settings,
@@ -25,16 +22,11 @@
   Shield,
   CreditCard,
   Shell,
-<<<<<<< HEAD
   ImageUpIcon,
   LucidePersonStanding,
   Camera,
   Check,
   CheckCircle,
-=======
-  Camera,
-  LucidePersonStanding,
->>>>>>> 5c9535fb
 } from "lucide-react";
 import { Avatar, AvatarImage, AvatarFallback } from "@/components/ui/avatar";
 import ProfilePictureUpload from "@/components/ProfilePictureUpload";
@@ -54,10 +46,6 @@
   const [showAvatarUpload, setShowAvatarUpload] = useState(false);
   const [avatarUrl, setAvatarUrl] = useState<string | null>(null);
   const location = useLocation();
-<<<<<<< HEAD
-=======
-
->>>>>>> 5c9535fb
   const [formData, setFormData] = useState({
     name: profile?.name || "",
     phone: profile?.phone || "",
@@ -65,10 +53,6 @@
     location: profile?.location || "",
     avatar_url: profile?.avatar_url || "",
   });
-<<<<<<< HEAD
-=======
-
->>>>>>> 5c9535fb
   useEffect(() => {
     if (profile?.avatar_url) {
       downloadImage(profile.avatar_url);
@@ -76,34 +60,18 @@
       setAvatarUrl(null);
     }
   }, [profile]);
-<<<<<<< HEAD
-=======
-
->>>>>>> 5c9535fb
   async function downloadImage(path: string) {
     try {
       if (path.startsWith("http")) {
         setAvatarUrl(path);
         return;
       }
-<<<<<<< HEAD
       const { data, error } = await supabase.storage
         .from("profile-photos")
         .download(path);
       if (error) {
         throw error;
       }
-=======
-
-      const { data, error } = await supabase.storage
-        .from("profile-photos")
-        .download(path);
-
-      if (error) {
-        throw error;
-      }
-
->>>>>>> 5c9535fb
       const url = URL.createObjectURL(data);
       setAvatarUrl(url);
     } catch (error) {
@@ -111,7 +79,6 @@
       if (path) {
         setAvatarUrl(path);
       }
-<<<<<<< HEAD
     }
   }
   const formatCurrency = (value: number) => {
@@ -208,87 +175,6 @@
   const handleUpgrade = () => {
     navigate("/payment");
   };
-=======
-    }
-  }
-
-  const formatCurrency = (value: number) => {
-    if (value >= 1_000_000) return `${(value / 1_000_000).toFixed(1).replace(/\.0$/, "")}M`;
-    if (value >= 1_000) return `${(value / 1_000).toFixed(1).replace(/\.0$/, "")}K`;
-    return value.toString();
-  };
-
-  const [tierLimits, setTierLimits] = useState<{
-    [key: string]: { price: number; limit: number; features: string[] };
-  }>({});
-
-  const [stats, setStats] = useState({
-    total_projects: 0,
-    completed_projects: 0,
-    total_revenue: 0,
-    completionRate: 0,
-  });
-
-  useEffect(() => {
-    if (profile?.id) {
-      fetchDashboardStats(profile.id).then(setStats);
-    }
-  }, [user, location.key]);
-
-  const fetchDashboardStats = async (userId: string) => {
-    const { data, error } = await supabase
-      .from("quotes")
-      .select("status, profit_amount")
-      .eq("user_id", userId);
-
-    if (error) {
-      console.error("Error fetching dashboard stats:", error);
-      return { total_projects: 0, completed_projects: 0, total_revenue: 0, completionRate: 0 };
-    }
-
-    const total_projects = data.length;
-    const completed_projects = data.filter((q) => q.status === "completed").length;
-    const total_revenue = data.reduce((sum, q) => sum + (q.profit_amount || 0), 0);
-    const completionRate = total_projects > 0 ? (completed_projects / total_projects) * 100 : 0;
-
-    return { total_projects, completed_projects, total_revenue, completionRate };
-  };
-
-  useEffect(() => {
-    const fetchTiers = async () => {
-      const { data, error } = await supabase.from("tiers").select("*");
-      if (error) {
-        console.error("Failed to fetch tiers:", error);
-        return;
-      }
-
-      const limits = data.reduce((acc: any, tier: any) => {
-        acc[tier.name] = { limit: tier.quotes_limit, price: tier.price, features: tier.features || [] };
-        return acc;
-      }, {});
-
-      setTierLimits(limits);
-    };
-
-    fetchTiers();
-  }, [location.key, user]);
-
-  const tierData = profile?.tier ? tierLimits[profile.tier as keyof typeof tierLimits] : null;
-
-  const handleSave = async () => {
-    try {
-      await updateProfile(formData);
-      setIsEditing(false);
-    } catch (error) {
-      console.error("Error updating profile:", error);
-    }
-  };
-
-  const handleUpgrade = () => {
-    navigate("/payment");
-  };
-
->>>>>>> 5c9535fb
   const handleAvatarUpload = async (url: string) => {
     try {
       await updateProfile({ ...formData, avatar_url: url });
@@ -297,7 +183,6 @@
       console.error("Error updating avatar:", error);
     }
   };
-<<<<<<< HEAD
   if (!user) {
     navigate("/auth");
   }
@@ -334,35 +219,14 @@
             Professional
           </Badge>
         );
-=======
-
-  if (!user) {
-    navigate("/auth");
-    return null;
-  }
-
-  const getTierBadge = (tier: string) => {
-    switch (tier) {
-      case "Free":
-        return <Badge className="bg-green-100 text-green-800 hover:bg-green-100">Free</Badge>;
-      case "Intermediate":
-        return <Badge className="bg-blue-100 text-blue-800 hover:bg-blue-100">Intermediate</Badge>;
-      case "Professional":
-        return <Badge className="bg-purple-100 text-purple-800 hover:bg-purple-100">Professional</Badge>;
->>>>>>> 5c9535fb
       default:
         return <Badge>{tier}</Badge>;
     }
   };
-<<<<<<< HEAD
-=======
-
->>>>>>> 5c9535fb
   const quotaUsagePercentage =
     profile?.quotes_used && profile?.tier && tierLimits[profile.tier]
       ? (profile.quotes_used / tierLimits[profile.tier].limit) * 100
       : 0;
-<<<<<<< HEAD
   const projectCompletionRate =
     stats.total_projects > 0
       ? (stats.completed_projects / stats.total_projects) * 100
@@ -370,14 +234,6 @@
   if (!profile) {
     return (
       <div className="min-h-screen bg-background flex items-center justify-center">
-=======
-
-  const projectCompletionRate = stats.total_projects > 0 ? (stats.completed_projects / stats.total_projects) * 100 : 0;
-
-  if (!profile) {
-    return (
-      <div className="min-h-screen bg-white dark:bg-gray-900 flex items-center justify-center">
->>>>>>> 5c9535fb
         <div className="text-center">
           <h2 className="text-2xl font-bold mb-4 text-gray-900 dark:text-white">Loading Profile...</h2>
           <p className="text-gray-600 dark:text-gray-400">Please wait while we load your profile.</p>
@@ -385,7 +241,6 @@
       </div>
     );
   }
-<<<<<<< HEAD
   return (
     <div className="min-h-screen  animate-fade-in smooth-transition">
       <div className="max-w-4xl mx-auto px-4 sm:px-6 lg:px-8 py-8">
@@ -396,25 +251,10 @@
               Profile
             </h1>
             <p className="text-sm sm:text-lg bg-gradient-to-r from-primary via-indigo-600 to-indigo-900 dark:from-white dark:via-blue-400 dark:to-purple-400  text-transparent bg-clip-text mt-2">
-=======
-
-  return (
-    <div className="min-h-screen bg-white dark:bg-gray-900 transition-colors duration-300">
-      <div className="max-w-4xl mx-auto px-4 sm:px-6 lg:px-8 py-8">
-        {/* Header */}
-        <div className="mb-8 flex flex-col sm:flex-row sm:items-center justify-between gap-4">
-          <div>
-            <h1 className="text-2xl md:text-3xl font-bold text-gray-900 dark:text-white flex items-center">
-              <LucidePersonStanding className="w-7 h-7 mr-2 text-blue-600 dark:text-blue-400" />
-              Profile
-            </h1>
-            <p className="text-gray-600 dark:text-gray-400 mt-1">
->>>>>>> 5c9535fb
               Manage your account and subscription
             </p>
           </div>
           <Button
-<<<<<<< HEAD
             className="text-white"
             onClick={() => (isEditing ? handleSave() : setIsEditing(true))}
           >
@@ -424,27 +264,11 @@
               <Edit className="w-4 h-4 mr-2 text-white" />
             )}
             {isEditing ? "Save" : "Edit Profile"}
-=======
-            onClick={() => (isEditing ? handleSave() : setIsEditing(true))}
-            className="rounded-full font-semibold"
-            style={{
-              backgroundColor: isEditing ? RISA_LIGHT_BLUE : RISA_BLUE,
-              color: RISA_WHITE,
-              padding: "0.5rem 1.5rem",
-            }}
-          >
-            {isEditing ? <Save className="w-4 h-4 mr-2" /> : <Edit className="w-4 h-4 mr-2" />}
-            {isEditing ? "Save Changes" : "Edit Profile"}
->>>>>>> 5c9535fb
           </Button>
         </div>
 
         {showAvatarUpload && (
-<<<<<<< HEAD
           <div className="fixed inset-0 bg-black/50 flex items-center justify-center z-50">
-=======
-          <div className="fixed inset-0 bg-black bg-opacity-50 flex items-center justify-center z-50">
->>>>>>> 5c9535fb
             <ProfilePictureUpload
               currentAvatarUrl={avatarUrl || undefined}
               onUploadComplete={handleAvatarUpload}
@@ -454,20 +278,11 @@
         )}
 
         <div className="grid grid-cols-1 lg:grid-cols-3 gap-8">
-<<<<<<< HEAD
-=======
-          {/* Personal Information */}
->>>>>>> 5c9535fb
           <div className="lg:col-span-2 space-y-6">
             <Card className="bg-white dark:bg-gray-800 border border-gray-200 dark:border-gray-700 shadow-sm">
               <CardHeader>
-<<<<<<< HEAD
                 <CardTitle className="flex items-center">
                   <User className="w-5 h-5 mr-2" />
-=======
-                <CardTitle className="flex items-center text-gray-900 dark:text-white">
-                  <User className="w-5 h-5 mr-2 text-blue-600 dark:text-blue-400" />
->>>>>>> 5c9535fb
                   Personal Information
                 </CardTitle>
               </CardHeader>
@@ -476,48 +291,29 @@
                   <div className="relative">
                     <Avatar className="h-24 w-24">
                       <AvatarImage src={avatarUrl || undefined} />
-<<<<<<< HEAD
                       <AvatarFallback className="text-2xl">
                         <User className="w-10 h-10 text-blue-600 dark:text-blue-400"></User>
-=======
-                      <AvatarFallback className="text-xl bg-gray-200 dark:bg-gray-700 text-gray-800 dark:text-gray-200">
-                        {profile.name ? profile.name.charAt(0).toUpperCase() : "U"}
->>>>>>> 5c9535fb
                       </AvatarFallback>
                     </Avatar>
                     <Button
                       size="icon"
-<<<<<<< HEAD
                       className="absolute bottom-0 right-0 rounded-full h-8 w-8 text-white"
-=======
-                      className="absolute -bottom-2 -right-2 rounded-full h-8 w-8 bg-blue-600 hover:bg-blue-700 text-white"
->>>>>>> 5c9535fb
                       onClick={() => setShowAvatarUpload(true)}
                     >
                       <Camera className="h-4 w-4" />
                     </Button>
                   </div>
                   <Button
-<<<<<<< HEAD
                     variant="ghost"
                     onClick={() => setShowAvatarUpload(true)}
                     className="mt-2 border text-primary dark:text-white hover:text-primary hover:bg-primary/20"
                   >
                     Update company logo
-=======
-                    variant="outline"
-                    size="sm"
-                    className="mt-3 text-blue-600 border-blue-600 hover:bg-blue-50 dark:text-blue-400 dark:border-blue-400 dark:hover:bg-gray-700"
-                    onClick={() => setShowAvatarUpload(true)}
-                  >
-                    Update Company Logo
->>>>>>> 5c9535fb
                   </Button>
                 </div>
 
                 <div className="grid grid-cols-1 md:grid-cols-2 gap-4">
                   <div>
-<<<<<<< HEAD
                     <Label htmlFor="name">Full Name</Label>
                     <Input
                       id="name"
@@ -570,46 +366,10 @@
                       }
                       disabled={!isEditing}
                       placeholder="Enter your company name"
-=======
-                    <Label htmlFor="name" className="text-gray-700 dark:text-gray-300">Full Name</Label>
-                    <Input
-                      id="name"
-                      value={isEditing ? formData.name : profile.name}
-                      onChange={(e) => setFormData((prev) => ({ ...prev, name: e.target.value }))}
-                      disabled={!isEditing}
-                      className="mt-1"
                     />
                   </div>
-                  <div>
-                    <Label htmlFor="email" className="text-gray-700 dark:text-gray-300">Email</Label>
-                    <Input id="email" type="email" value={profile.email} disabled className="mt-1" />
-                  </div>
-                  <div>
-                    <Label htmlFor="phone" className="text-gray-700 dark:text-gray-300">Phone</Label>
-                    <Input
-                      id="phone"
-                      value={isEditing ? formData.phone : profile.phone || ""}
-                      onChange={(e) => setFormData((prev) => ({ ...prev, phone: e.target.value }))}
-                      disabled={!isEditing}
-                      placeholder="Enter phone number"
-                      className="mt-1"
-                    />
-                  </div>
-                  <div>
-                    <Label htmlFor="company" className="text-gray-700 dark:text-gray-300">Company</Label>
-                    <Input
-                      id="company"
-                      value={isEditing ? formData.company : profile.company || ""}
-                      onChange={(e) => setFormData((prev) => ({ ...prev, company: e.target.value }))}
-                      disabled={!isEditing}
-                      placeholder="Enter company name"
-                      className="mt-1"
->>>>>>> 5c9535fb
-                    />
-                  </div>
                 </div>
                 <div>
-<<<<<<< HEAD
                   <Label htmlFor="location">Location</Label>
                   <Input
                     id="location"
@@ -624,37 +384,17 @@
                     }
                     disabled={!isEditing}
                     placeholder="Enter your location"
-=======
-                  <Label htmlFor="location" className="text-gray-700 dark:text-gray-300">Location</Label>
-                  <Input
-                    id="location"
-                    value={isEditing ? formData.location : profile.location || ""}
-                    onChange={(e) => setFormData((prev) => ({ ...prev, location: e.target.value }))}
-                    disabled={!isEditing}
-                    placeholder="Enter location"
-                    className="mt-1"
->>>>>>> 5c9535fb
                   />
                 </div>
               </CardContent>
             </Card>
 
-<<<<<<< HEAD
             {profile.tier !== "Free" && stats.total_projects > 0 && (
               <Card className="">
                 <CardHeader>
                   <CardTitle className="flex items-center">
                     <TrendingUp className="w-5 h-5 mr-2" />
                     Statistics
-=======
-            {/* Statistics */}
-            {profile.tier !== "Free" && stats.total_projects > 0 && (
-              <Card className="bg-white dark:bg-gray-800 border border-gray-200 dark:border-gray-700 shadow-sm">
-                <CardHeader>
-                  <CardTitle className="flex items-center text-gray-900 dark:text-white">
-                    <TrendingUp className="w-5 h-5 mr-2 text-green-600 dark:text-green-400" />
-                    Performance Statistics
->>>>>>> 5c9535fb
                   </CardTitle>
                 </CardHeader>
                 <CardContent>
@@ -682,12 +422,8 @@
                       <span>Project Completion Rate</span>
                       <span>{Math.round(projectCompletionRate)}%</span>
                     </div>
-<<<<<<< HEAD
 
                     <div className="w-full bg-muted rounded-full h-2.5 overflow-hidden">
-=======
-                    <div className="w-full h-2.5 bg-gray-200 dark:bg-gray-700 rounded-full overflow-hidden">
->>>>>>> 5c9535fb
                       <div
                         className={`h-full rounded-full transition-all duration-500 ${
                           projectCompletionRate >= 75
@@ -697,11 +433,7 @@
                             : "bg-red-500"
                         }`}
                         style={{ width: `${projectCompletionRate}%` }}
-<<<<<<< HEAD
                       ></div>
-=======
-                      />
->>>>>>> 5c9535fb
                     </div>
                   </div>
                 </CardContent>
@@ -709,7 +441,6 @@
             )}
           </div>
 
-<<<<<<< HEAD
           <div className="space-y-6">
             <Card className="">
               <CardHeader>
@@ -719,16 +450,6 @@
                   <div className="flex items-center space-x-3 mb-4">
                     <div
                       className={`flex h-12 w-12 items-center justify-center rounded-full ${
-=======
-          {/* Subscription & Usage */}
-          <div className="space-y-6">
-            <Card className="bg-white dark:bg-gray-800 border border-gray-200 dark:border-gray-700 shadow-sm">
-              <CardHeader className="text-center pb-4">
-                <CardTitle className="text-gray-900 dark:text-white">
-                  <div className="flex flex-col items-center">
-                    <div
-                      className={`flex h-12 w-12 items-center justify-center rounded-full mb-3 ${
->>>>>>> 5c9535fb
                         profile.tier === "Free"
                           ? "bg-green-100 text-green-700"
                           : profile.tier === "Intermediate"
@@ -736,17 +457,12 @@
                           : "bg-purple-100 text-purple-700"
                       }`}
                     >
-<<<<<<< HEAD
                       {getTierImage(profile.tier)}
-=======
-                      {profile.tier === "Free" ? <Shell className="w-6 h-6" /> : profile.tier === "Intermediate" ? <Crown className="w-6 h-6" /> : <Shield className="w-6 h-6" />}
->>>>>>> 5c9535fb
                     </div>
                     <span className="font-bold text-lg">{profile.tier} Plan</span>
                   </div>
                 </CardTitle>
               </CardHeader>
-<<<<<<< HEAD
               <CardContent>
                 <div className="space-y-4">
                   <div className="text-center">
@@ -786,19 +502,9 @@
                       )}
                     </div>
                   )}
-=======
-              <CardContent className="space-y-5">
-                <div className="text-center">
-                  <p className="text-2xl font-bold text-blue-600 dark:text-blue-400">
-                    {profile.tier === "Free" ? "Free" : `KSh ${tierData?.price?.toLocaleString() || "0"}`}
-                  </p>
-                  <p className="text-sm text-gray-600 dark:text-gray-400">per month</p>
-                </div>
->>>>>>> 5c9535fb
 
                 {profile.tier !== "Professional" && (
                   <div className="space-y-2">
-<<<<<<< HEAD
                     <h4 className="font-semibold text-md">Features:</h4>
                     {tierData?.features?.map((feature, idx) => (
                       <li key={idx} className="flex text-sm items-center">
@@ -807,55 +513,16 @@
                       </li>
                     )) || (
                       <p className="text-sm text-red-500">No features found</p>
-=======
-                    <div className="flex justify-between text-sm text-gray-700 dark:text-gray-300">
-                      <span>Quotes Used</span>
-                      <span>
-                        {profile?.quotes_used ?? 0}/{tierLimits[profile?.tier]?.limit ?? 0}
-                      </span>
-                    </div>
-                    <div className="w-full h-2.5 bg-gray-200 dark:bg-gray-700 rounded-full overflow-hidden">
-                      <div
-                        className={`h-full rounded-full transition-all duration-500 ${
-                          quotaUsagePercentage >= 75
-                            ? "bg-red-500"
-                            : quotaUsagePercentage >= 50
-                            ? "bg-blue-500"
-                            : "bg-green-500"
-                        }`}
-                        style={{ width: `${quotaUsagePercentage}%` }}
-                      />
-                    </div>
-                    {quotaUsagePercentage >= 75 && (
-                      <p className="text-xs text-red-600 dark:text-red-400">Running low on quotes!</p>
->>>>>>> 5c9535fb
                     )}
                   </div>
                 )}
 
-<<<<<<< HEAD
                   <Button className="w-full text-white" onClick={handleUpgrade}>
                     <CreditCard className="w-4 h-4 mr-2" />
                     {profile.tier === "Professional"
                       ? "Manage Subscription"
                       : "Upgrade Plan"}
                   </Button>
-=======
-                <div>
-                  <h4 className="font-semibold text-sm text-gray-900 dark:text-white mb-2">Features:</h4>
-                  <ul className="text-sm text-gray-700 dark:text-gray-300 space-y-1">
-                    {tierData?.features?.length ? (
-                      tierData.features.map((feature, idx) => (
-                        <li key={idx} className="flex items-start">
-                          <span className="w-1.5 h-1.5 bg-green-500 rounded-full mt-1.5 mr-2 flex-shrink-0" />
-                          {feature}
-                        </li>
-                      ))
-                    ) : (
-                      <li className="text-red-500">No features listed</li>
-                    )}
-                  </ul>
->>>>>>> 5c9535fb
                 </div>
 
                 <Button
@@ -874,13 +541,8 @@
 
             <Card className="bg-white dark:bg-gray-800 border border-gray-200 dark:border-gray-700 shadow-sm">
               <CardHeader>
-<<<<<<< HEAD
                 <CardTitle className="flex items-center">
                   <Calendar className="w-5 h-5 mr-2" />
-=======
-                <CardTitle className="flex items-center text-gray-900 dark:text-white">
-                  <Calendar className="w-5 h-5 mr-2 text-gray-600 dark:text-gray-400" />
->>>>>>> 5c9535fb
                   Account Info
                 </CardTitle>
               </CardHeader>
