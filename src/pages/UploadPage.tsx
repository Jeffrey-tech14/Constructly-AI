import React, { useState, useEffect, useRef } from "react";
import { useLocation, useNavigate } from "react-router-dom";
import { Card, CardContent, CardHeader, CardTitle, CardDescription } from "@/components/ui/card";
import { Button } from "@/components/ui/button";
import { Input } from "@/components/ui/input";
import { Label } from "@/components/ui/label";
import { saveAs } from "file-saver";
import { useToast } from "@/hooks/use-toast";
import {
  UploadCloud,
  FileText,
  CheckCircle,
  Trash2,
  Loader2,
  Shield,
  Crown,
  Shell,
  LayoutDashboard,
  DoorOpen,
  RefreshCw,
<<<<<<< HEAD
  Image as ImageIcon,
=======
  ImageIcon as Image,
>>>>>>> 5c9535fb
  LucideAppWindow,
  HardDriveDownload,
  FileIcon,
  LucideFileText,
  AlertTriangle,
  AlertCircle,
  Eye,
  X,
<<<<<<< HEAD
=======
  ChevronLeft,
  Target,
  Building,
  Ruler,
  Edit3,
  Download,
  ArrowRight,
  Zap,
  BarChart3,
  Maximize2,
>>>>>>> 5c9535fb
} from "lucide-react";
import { ExtractedPlan, usePlan } from "@/contexts/PlanContext";
import { usePlanUpload } from "@/hooks/usePlanUpload";
import { useAuth } from "@/contexts/AuthContext";
import { Badge } from "@/components/ui/badge";
import { supabase } from "@/integrations/supabase/client";
import { motion, AnimatePresence } from "framer-motion";

// RISA Color Palette
const RISA_BLUE = "#015B97";
const RISA_LIGHT_BLUE = "#3288e6";
const RISA_WHITE = "#ffffff";
const RISA_DARK_TEXT = "#2D3748";
const RISA_LIGHT_GRAY = "#F5F7FA";
const RISA_MEDIUM_GRAY = "#E2E8F0";

// --- Interfaces ---
export interface Door {
  sizeType: string;
  standardSize: string;
<<<<<<< HEAD
  custom: {
    height: string;
    width: string;
    price?: string;
  };
=======
  custom: { height: string; width: string; price?: string };
>>>>>>> 5c9535fb
  type: string;
  frame: string;
  count: number;
}
export interface Window {
  sizeType: string;
  standardSize: string;
<<<<<<< HEAD
  custom: {
    height: string;
    width: string;
    price?: string;
  };
=======
  custom: { height: string; width: string; price?: string };
>>>>>>> 5c9535fb
  glass: string;
  frame: string;
  count: number;
}
export interface Room {
  roomType: string;
  room_name: string;
  width: string;
  thickness: string;
  blockType: string;
  length: string;
  height: string;
  customBlock: {
    length: string;
    height: string;
    thickness: string;
    price: string;
  };
  plaster: string;
  doors: Door[];
  windows: Window[];
}
export interface ParsedPlan {
  rooms: Room[];
  floors: number;
  file_url?: string;
  uploaded_at?: string;
  file_name?: string;
  note?: string;
}
<<<<<<< HEAD
const PreviewModal = ({
  fileUrl,
  fileType,
}: {
  fileUrl: string;
  fileType: string;
=======

// Enhanced Preview Modal Component
const PreviewModal = ({
  fileUrl,
  fileType,
  fileName,
  onClose,
}: {
  fileUrl: string;
  fileType: string;
  fileName: string;
  onClose: () => void;
>>>>>>> 5c9535fb
}) => {
  const isPDF =
    fileType === "application/pdf" || fileUrl.toLowerCase().endsWith(".pdf");
  const isImage =
    fileType.startsWith("image/") ||
    fileUrl.toLowerCase().match(/\.(jpg|jpeg|png|webp|gif|bmp)$/);
  return (
<<<<<<< HEAD
    <div className="p-4 max-h-[80vh] w-full overflow-auto">
      {isPDF ? (
        <iframe
          src={fileUrl}
          className="w-full h-[70vh] rounded-lg border border-slate-200 dark:border-slate-600"
          title="PDF Preview"
        />
      ) : isImage ? (
        <img
          src={fileUrl}
          alt="Plan preview"
          className="max-w-full max-h-[70vh] mx-auto rounded-lg shadow-lg object-contain"
        />
      ) : (
        <div className="text-center py-8">
          <FileIcon className="w-16 h-16 mx-auto text-slate-400 mb-4" />
          <p className="text-slate-600 dark:text-slate-300">
            Preview not available for this file type
          </p>
        </div>
      )}
    </div>
  );
};
const UploadPlan = () => {
  const [selectedFile, setSelectedFile] = useState<File | null>(null);
  const [fileUrl, setFileUrl] = useState<string | null>(null);
  const [previewUrl, setPreviewUrl] = useState<string | null>(null);
  const [showPreviewModal, setShowPreviewModal] = useState(false);
  const [currentStep, setCurrentStep] = useState<
    "idle" | "uploading" | "analyzing" | "complete" | "error"
  >("idle");
  const [confidence, setConfidence] = useState<number>(0);
  const [extractedDataPreview, setExtractedDataPreview] =
    useState<ParsedPlan | null>(null);
  const [editablePlan, setEditablePlan] = useState<ExtractedPlan | null>(null);
  const [response, setResponse] = useState([]);
  const [error, setError] = useState<{
    message: string;
    type: "upload" | "analysis" | "save" | "network";
    retryable: boolean;
  } | null>(null);
  const [retryCount, setRetryCount] = useState(0);
  const navigate = useNavigate();
  const { user, profile } = useAuth();
  const location = useLocation();
  const { quoteData } = location.state || {};
  const { uploadPlan, deletePlan } = usePlanUpload();
  const { setExtractedPlan } = usePlan();
  const { toast } = useToast();
  const MAX_RETRIES = 3;
  useEffect(() => {
    if (quoteData?.plan_file_url) {
      setFileUrl(quoteData.plan_file_url);
      setPreviewUrl(quoteData.plan_file_url);
    }
  }, [quoteData]);
  async function downloadFile(publicUrl, file_name) {
    try {
      const url = new URL(publicUrl);
      const pathParts = url.pathname.split("/");
      const bucketName = pathParts[5];
      const filePath = pathParts.slice(6).join("/");
      const { data: fileInfo, error: infoError } = await supabase.storage
        .from(bucketName)
        .list("", {
          limit: 1,
          search: filePath.split("/").pop(),
        });
      const response = await fetch(publicUrl);
      if (response.ok) {
        const blob = await response.blob();
        const fileName = filePath.split("/").pop() || "downloaded-file";
        const downloadUrl = window.URL.createObjectURL(blob);
        const a = document.createElement("a");
        a.href = downloadUrl;
        a.download = fileName;
        document.body.appendChild(a);
        a.click();
        window.URL.revokeObjectURL(downloadUrl);
        document.body.removeChild(a);
        return;
      }
      const { data, error } = await supabase.storage
        .from(bucketName)
        .createSignedUrl(filePath, 60);
      if (error) {
        throw error;
      }
      const signedResponse = await fetch(data.signedUrl);
      if (!signedResponse.ok) {
        throw new Error(`HTTP error! status: ${signedResponse.status}`);
      }
      const blob = await signedResponse.blob();
      const fileName = filePath.split("/").pop() || "downloaded-file";
      const downloadUrl = window.URL.createObjectURL(blob);
      const a = document.createElement("a");
      a.href = downloadUrl;
      a.download = fileName;
      document.body.appendChild(a);
      a.click();
      window.URL.revokeObjectURL(downloadUrl);
      document.body.removeChild(a);
    } catch (error) {
      console.error("Error downloading file:", error);
    }
  }
  const handleRemoveFile = async () => {
    if (fileUrl && quoteData?.id) {
      await deletePlan(fileUrl);
      await supabase
        .from("quotes")
        .update({ plan_file_url: null })
        .eq("id", quoteData.id);
      setFileUrl(null);
      setPreviewUrl(null);
      toast({
        title: "Plan removed",
        description: "The plan has been deleted from storage.",
      });
    }
    setSelectedFile(null);
    setCurrentStep("idle");
    setExtractedDataPreview(null);
    setEditablePlan(null);
    setError(null);
    setRetryCount(0);
  };
  const handleRetry = async () => {
    if (selectedFile) {
      setError(null);
      setRetryCount((prev) => prev + 1);
      handleFileChange({ target: { files: [selectedFile] } } as any);
    } else if (fileUrl) {
      setError(null);
      setRetryCount((prev) => prev + 1);
      setCurrentStep("analyzing");
      try {
        const response = await fetch(fileUrl);
        if (!response.ok) throw new Error("Failed to fetch file");
        const blob = await response.blob();
        const fileName = fileUrl.split("/").pop() || "existing-plan";
        const file = new File([blob], fileName, { type: blob.type });
        setPreviewUrl(URL.createObjectURL(file));
        setSelectedFile(file);
        const data = await analyzePlan(file, setError, setCurrentStep);
        setEditablePlan({
          ...data,
          file_url: fileUrl,
          file_name: file.name,
          uploaded_at: new Date().toISOString(),
        });
        setConfidence(Math.min(80 + Math.random() * 20, 100));
        setCurrentStep("complete");
        setRetryCount(0);
      } catch (err) {
        console.error("Retry analysis error:", err);
        setError({
          message: "Failed to re-analyze existing file",
          type: "analysis",
          retryable: retryCount < MAX_RETRIES,
        });
        setCurrentStep("error");
      }
    }
  };
  const analyzePlan = async (
    file: File,
    setError: Function,
    setCurrentStep: Function
  ): Promise<ParsedPlan> => {
    const formData = new FormData();
    formData.append("file", file);
    const res = await fetch("http://192.168.0.100:8000/api/plan/upload", {
      method: "POST",
      body: formData,
    });
    if (!res.ok) {
      const errorText = await res.text();
      throw new Error(`Analysis failed: ${res.status} - ${errorText}`);
    }
    const result = await res.json();
    if (result.note) {
      const noteText = result.note.toString().toLowerCase();
      const errorKeywords = [
        "error",
        "failed",
        "invalid",
        "missing",
        "unable",
        "issue",
        "exception",
      ];
      const containsError = errorKeywords.some((word) =>
        noteText.includes(word)
      );
      if (containsError) {
        setError({
          message: result.note,
          type: "analysis",
          retryable: false,
        });
        setCurrentStep("error");
        throw new Error(`Server reported issue: ${result.note}`);
      }
    }
    if (!result.rooms || !Array.isArray(result.rooms)) {
      throw new Error("Invalid response format: missing rooms array");
    }
    return result;
  };
  const uploadAndSave = async (file: File): Promise<string> => {
    const fileUrl = await uploadPlan(file);
    await supabase
      .from("quotes")
      .update({ plan_file_url: fileUrl })
      .eq("id", quoteData.id);
    return fileUrl;
  };
  const handleFileChange = async (e: React.ChangeEvent<HTMLInputElement>) => {
    if (!e.target.files?.length) return;
    const file = e.target.files[0];
    const fileExt = file.name.split(".").pop()?.toLowerCase();
    const validExtensions = [
      "jpg",
      "jpeg",
      "png",
      "pdf",
      "dwg",
      "dxf",
      "rvt",
      "ifc",
      "pln",
      "zip",
      "csv",
      "xlsx",
      "txt",
      "webp",
    ];
    const validTypes = [
      "image/jpeg",
      "image/png",
      "application/pdf",
      "application/acad",
      "application/x-acad",
      "image/vnd.dwg",
      "image/vnd.dxf",
      "application/dxf",
      "application/dwg",
      "application/vnd.autodesk.revit",
      "model/vnd.ifc",
      "application/octet-stream",
      "application/x-twinmotion",
      "application/zip",
      "application/x-zip-compressed",
      "text/plain",
      "text/csv",
      "application/vnd.openxmlformats-officedocument.spreadsheetml.sheet",
      "image/webp",
    ];
    const isValidType =
      validTypes.includes(file.type) || validExtensions.includes(fileExt || "");
    if (!isValidType) {
      setError({
        message:
          "Please upload a supported file format (JPEG, PNG, PDF, DWG, DXF, RVT, IFC, ZIP, CSV, XLSX, TXT, WEBP)",
        type: "upload",
        retryable: true,
      });
      setCurrentStep("error");
      return;
    }
    if (file.size > 10 * 1024 * 1024) {
      setError({
        message: "File size must be less than 10MB",
        type: "upload",
        retryable: true,
      });
      setCurrentStep("error");
      return;
    }
    setSelectedFile(file);
    setPreviewUrl(URL.createObjectURL(file));
    setConfidence(0);
    setError(null);
    try {
      setCurrentStep("uploading");
      setCurrentStep("analyzing");
      const data = await analyzePlan(file, setError, setCurrentStep);
      setEditablePlan({
        ...data,
        file_url: fileUrl,
        file_name: file.name,
        uploaded_at: new Date().toISOString(),
      });
      setConfidence(Math.min(80 + Math.random() * 20, 100));
      setCurrentStep("complete");
      setRetryCount(0);
    } catch (err) {
      console.error("Analysis error:", err);
      let errorType: "analysis" | "network" = "analysis";
      let errorMessage = "Failed to analyze plan. Please try again.";
      if (
        err.message.includes("Failed to fetch") ||
        err.message.includes("Network")
      ) {
        errorType = "network";
        errorMessage =
          "Network error. Please check your connection and try again.";
      } else if (err.message.includes("Invalid response format")) {
        errorMessage =
          "The analysis service returned an unexpected format. Please try again.";
      } else if (err.message.includes("Server reported issue")) {
        errorMessage = "Automatic detection failed. Please try again";
      }
      setError({
        message: errorMessage,
        type: errorType,
        retryable: retryCount < MAX_RETRIES,
      });
      setCurrentStep("error");
      toast({
        title: "Analysis Failed",
        description: errorMessage,
        variant: "destructive",
      });
    }
  };
  const handleDone = async () => {
    if (!selectedFile || !quoteData?.id || !editablePlan) return;
    try {
      setCurrentStep("uploading");
      toast({
        title: "Uploading plan",
        description: "Please wait",
      });
      const fileUrl = await uploadAndSave(selectedFile);
      setFileUrl(fileUrl);
      const finalPlan: ExtractedPlan = {
        ...editablePlan,
        file_url: fileUrl,
        uploaded_at: new Date().toISOString(),
        file_name: selectedFile.name,
      };
      setExtractedPlan(finalPlan);
      setCurrentStep("complete");
      toast({
        title: "Plan Saved",
        description: `${finalPlan.rooms.length} rooms across ${finalPlan.floors} floor(s).`,
      });
      navigate("/quotes/new", { state: { quote: quoteData } });
    } catch (error) {
      console.error("Error saving plan:", error);
      setError({
        message: "Failed to save plan. Please try again.",
        type: "save",
        retryable: true,
      });
      setCurrentStep("error");
      toast({
        title: "Error",
        description: "Could not save plan.",
        variant: "destructive",
      });
    }
  };
  const getErrorIcon = () => {
    console.log(error);
    switch (error?.type) {
      case "network":
        return <AlertCircle className="w-6 h-6" />;
      case "analysis":
        return <AlertTriangle className="w-6 h-6" />;
      default:
        return <AlertCircle className="w-6 h-6" />;
    }
  };
  const getErrorColor = () => {
    switch (error?.type) {
      case "network":
        return "text-orange-500 dark:text-orange-200";
      case "analysis":
        return "text-red-500 dark:text-red-200";
      case "save":
        return "text-red-500 dark:text-red-200";
      default:
        return "text-red-500 dark:text-red-200";
    }
  };
  if (!user) navigate("/auth");
  if (profile.tier === "Free") {
    const getTierBadge = (tier: string) => {
      switch (tier) {
        case "Free":
          return (
            <Badge className="bg-green-100 text-green-800">
              <Shell className="w-3 h-3 mr-1" />
              Free
            </Badge>
          );
        case "Intermediate":
          return (
            <Badge className="bg-blue-100 text-blue-800">
              <Crown className="w-3 h-3 mr-1" />
              Intermediate
            </Badge>
          );
        case "Professional":
          return (
            <Badge className="bg-purple-100 text-purple-800 ">
              <Shield className="w-3 h-3 mr-1" />
              Professional
            </Badge>
          );
        default:
          return <Badge>{tier}</Badge>;
      }
    };
    return (
      <div className="min-h-screen flex items-center justify-center p-6">
        <Card className="max-w-md w-full backdrop-blur-sm bg-white/90 dark:bg-slate-800/90 shadow-2xl rounded-2xl border border-slate-200 dark:border-slate-700 transform hover:scale-105 transition-all duration-300">
          <CardHeader className="text-center">
            <div className="w-16 h-16 mx-auto mb-4 bg-gradient-to-br from-red-400 to-red-600 rounded-full flex items-center justify-center text-white shadow-lg">
              <Shield className="w-8 h-8" />
            </div>
            <CardTitle className="text-2xl font-bold text-slate-800 dark:text-slate-100">
              Upgrade Required
            </CardTitle>
          </CardHeader>
          <CardContent className="space-y-5 text-center">
            <p className="text-slate-600 dark:text-slate-300 ">
              Upgrade to access AI-powered plan parsing and advanced features.
            </p>
            <div className="text-sm font-medium text-slate-500 dark:text-slate-400">
              {getTierBadge(profile.tier)}
            </div>
            <Button
              className="w-full bg-gradient-to-r from-blue-500 to-indigo-600 hover:from-blue-600 hover:to-indigo-700 text-white font-semibold rounded-xl shadow-lg"
              onClick={() => navigate("/dashboard")}
            >
              <LayoutDashboard className="w-4 h-4 mr-2" />
              Go to Dashboard
            </Button>
          </CardContent>
        </Card>
      </div>
    );
  }
  return (
    <div className="min-h-screen animate-fade-in scrollbar-hide">
      <div className="max-w-7xl mx-auto px-4 sm:px-6 lg:px-8 py-10">
        <div className="text-center mb-10">
          <h1 className="sm:text-2xl text-xl font-bold items-center bg-gradient-to-r from-primary via-indigo-600 to-indigo-900 dark:from-white dark:via-white dark:to-white bg-clip-text text-transparent">
            <UploadCloud className="sm:w-8 sm:h-8 mr-3 text-indigo-900 dark:text-white inline-block w-12 h-12 mr-3 -translate-y-1" />
            Upload & Analyze Plan
          </h1>
          <p className="text-sm sm:text-lg bg-gradient-to-r from-primary via-indigo-600 to-indigo-900 dark:from-white dark:via-blue-100 dark:to-purple-500 bg-clip-text text-transparent mt-2">
            AI-powered extraction of rooms, dimensions, doors, and windows —
            instantly.
          </p>
        </div>

        {currentStep !== "idle" && currentStep !== "error" && (
          <div className="mb-10 p-8 bg-white/80 dark:bg-slate-800/80 backdrop-blur-md rounded-2xl shadow-xl border border-slate-200 dark:border-slate-700 transform transition-all duration-500 hover:shadow-2xl">
            <div className="flex justify-between items-center mb-6">
              {["Uploading", "Analyzing", "Complete"].map((label, idx) => {
                const isDone =
                  (currentStep === "analyzing" && idx < 1) ||
                  (currentStep === "complete" && idx < 2) ||
                  (idx === 2 && currentStep === "complete");
                const isActive =
                  (currentStep === "uploading" && idx === 0) ||
                  (currentStep === "analyzing" && idx === 1) ||
                  (currentStep === "complete" && idx === 2);
                return (
                  <div
                    key={idx}
                    className="flex flex-col items-center space-y-2 flex-1"
                  >
                    <div
                      className={`w-12 h-12 rounded-full flex items-center justify-center  font-bold transition-all duration-300 transform ${
                        isDone
                          ? "bg-green-500 text-white scale-110"
                          : isActive
                          ? "bg-blue-500 text-white animate-pulse scale-105"
                          : "bg-slate-200 dark:bg-slate-700 text-slate-500"
                      }`}
                    >
                      {isDone ? <CheckCircle className="w-7 h-7" /> : idx + 1}
                    </div>
                    <span
                      className={`text-sm font-medium ${
                        isActive
                          ? "text-blue-600 dark:text-blue-400"
                          : "text-slate-500"
                      }`}
                    >
                      {label}
                    </span>
                  </div>
                );
              })}
            </div>
            <div className="w-full bg-slate-200 dark:bg-slate-700 rounded-full h-3">
              <div
                className="bg-gradient-to-r from-green-300 to-green-600 h-3 rounded-full transition-all duration-500"
                style={{
                  width:
                    currentStep === "uploading"
                      ? "33%"
                      : currentStep === "analyzing"
                      ? "66%"
                      : "100%",
                }}
              />
            </div>
            <p className="text-center text-sm text-slate-600 dark:text-slate-300 mt-4 font-medium">
              {currentStep === "uploading" &&
                "\uD83D\uDCE4 Uploading your plan..."}
              {currentStep === "analyzing" &&
                "\uD83E\uDDE0 Analyzing rooms, doors, windows, and dimensions..."}
              {currentStep === "complete" && "\u2705 Plan successfully parsed!"}
            </p>
          </div>
        )}

        {currentStep === "error" && error && (
          <div className="mb-10 p-8 bg-white/80 dark:bg-slate-800/80 backdrop-blur-md rounded-2xl shadow-xl border border-red-200 dark:border-red-800 transform transition-all duration-500">
            <div className="flex items-center space-x-4 mb-4">
              <div
                className={`p-3 rounded-full bg-red-100 dark:bg-red-900 ${getErrorColor()}`}
              >
                {getErrorIcon()}
              </div>
              <div>
                <h3 className="text-lg font-bold text-red-800 dark:text-red-200">
                  {error.type === "network"
                    ? "Connection Error"
                    : error.type === "analysis"
                    ? "Analysis Failed"
                    : "Save Error"}
                </h3>
                <p className="text-red-600 dark:text-red-300">
                  {error.message}
                </p>
                {retryCount > 0 && (
                  <p className="text-sm text-red-500 dark:text-red-400 mt-1">
                    Attempt {retryCount} of {MAX_RETRIES}
                  </p>
                )}
              </div>
            </div>

            <div className="flex space-x-4 mt-6">
              <Button
                variant="outline"
                onClick={handleRemoveFile}
                className="flex-1 border-red-200 text-red-600 hover:text-white hover:bg-red-700"
              >
                <Trash2 className="w-4 h-4 mr-2" />
                Remove File
              </Button>

              {error.retryable && (
                <Button
                  onClick={handleRetry}
                  className="flex-1 bg-red-600 hover:bg-red-700 text-white"
                  disabled={retryCount >= MAX_RETRIES}
                >
                  <RefreshCw className="w-4 h-4 mr-2" />
                  {retryCount >= MAX_RETRIES
                    ? "Max Retries Reached"
                    : "Try Again"}
                </Button>
              )}
=======
    <div className="fixed inset-0 bg-black/80 flex items-center justify-center z-50 p-4">
      <div className="bg-white dark:bg-gray-800 rounded-2xl max-w-6xl w-full max-h-[95vh] overflow-hidden">
        <div className="flex justify-between items-center p-6 border-b border-gray-200 dark:border-gray-700">
          <div>
            <h3 className="text-xl font-semibold text-gray-900 dark:text-white">Plan Preview</h3>
            <p className="text-sm text-gray-600 dark:text-gray-300 mt-1">{fileName}</p>
          </div>
          <div className="flex items-center gap-2">
            <Button
              variant="outline"
              size="sm"
              onClick={() => window.open(fileUrl, '_blank')}
              className="flex items-center gap-2"
            >
              <Maximize2 className="w-4 h-4" />
              Open in New Tab
            </Button>
            <Button
              variant="ghost"
              size="icon"
              onClick={onClose}
              className="text-gray-500 hover:text-gray-700 dark:text-gray-400 dark:hover:text-gray-200"
            >
              <X className="w-6 h-6" />
            </Button>
          </div>
        </div>
        <div className="p-6 max-h-[80vh] w-full overflow-auto flex items-center justify-center bg-gray-100 dark:bg-gray-900">
          {isPDF ? (
            <iframe
              src={fileUrl}
              className="w-full h-[70vh] rounded-lg border border-gray-200 dark:border-gray-600 shadow-lg"
              title="PDF Preview"
            />
          ) : isImage ? (
            <div className="flex flex-col items-center">
              <img
                src={fileUrl}
                alt="Plan preview"
                className="max-w-full max-h-[70vh] rounded-lg shadow-2xl object-contain border-4 border-white dark:border-gray-700"
              />
              <p className="text-sm text-gray-500 dark:text-gray-400 mt-4">
                Click outside or press ESC to close
              </p>
            </div>
          ) : (
            <div className="text-center py-12">
              <FileIcon className="w-24 h-24 mx-auto text-gray-400 mb-6" />
              <p className="text-gray-600 dark:text-gray-300 text-lg mb-4">
                Preview not available for this file type
              </p>
              <Button
                variant="outline"
                onClick={() => window.open(fileUrl, '_blank')}
                className="flex items-center gap-2"
              >
                <Download className="w-4 h-4" />
                Download File
              </Button>
>>>>>>> 5c9535fb
            </div>
          )}
        </div>
      </div>
    </div>
  );
};

<<<<<<< HEAD
            {retryCount >= MAX_RETRIES && (
              <div className="mt-4 p-4 bg-yellow-50 dark:bg-yellow-900/20 rounded-lg border border-yellow-200 dark:border-yellow-800">
                <p className="text-yellow-800 dark:text-yellow-200 text-sm">
                  💡 <strong>Tip:</strong> Try uploading a clearer image or a
                  different file format. Make sure your plan has clear room
                  labels and dimensions.
                </p>
              </div>
            )}
          </div>
        )}

        <Card className=" shadow-2xl rounded-2xl border border-slate-200 dark:border-slate-700 overflow-hidden transition-all duration-300 hover:shadow-3xl">
          <CardHeader className="text-center bg-gradient-to-r from-blue-500 via-indigo-500 to-blue-800 text-white py-6">
            <CardTitle className="sm:text-xl font-bold">
              Upload Your Floor Plan
            </CardTitle>
          </CardHeader>
          <CardContent className="space-y-8 p-8">
            {(editablePlan && currentStep === "complete") ||
            (fileUrl &&
              (currentStep === "analyzing" || currentStep === "uploading")) ? (
              <div className="space-y-6 scrollbar-hide">
                <div className="flex items-center space-x-4 p-5 bg-gradient-to-r from-slate-100 to-slate-200 dark:from-slate-700 dark:to-slate-800 rounded-xl shadow-sm">
                  <FileText className="sm:w-7 sm:h-7 text-blue-500" />
                  <p className="sm:text-lg font-semibold">
                    {selectedFile?.name ||
                      fileUrl.split("/").pop() ||
                      "Uploaded Plan"}
                  </p>
                  <Button
                    variant="ghost"
                    size="icon"
                    onClick={handleRemoveFile}
                    className="ml-auto text-red-500 hover:text-red-700"
                  >
                    <Trash2 className="sm:w-6 sm:h-6" />
                  </Button>
                </div>

                {previewUrl && (
                  <Card className="border border-slate-200 dark:border-slate-600 overflow-hidden">
                    <CardHeader className="pb-3">
                      <CardTitle className="text-lg flex items-center">
                        <Eye className="w-5 h-5 mr-2 text-blue-500" />
                        Plan Preview
                      </CardTitle>
                    </CardHeader>
                    <CardContent className="p-4">
                      <div
                        className="w-full h-[700px] rounded-lg overflow-hidden cursor-pointer hover:shadow-lg transition-shadow border border-slate-200 dark:border-slate-600"
                        onClick={() => setShowPreviewModal(true)}
                      >
                        <div className="h-full flex flex-col items-center justify-center p-4">
                          <PreviewModal
                            fileUrl={previewUrl}
                            fileType={selectedFile?.type || "image/jpeg"}
                          />
                        </div>
                      </div>
                    </CardContent>
                  </Card>
                )}

                {(currentStep === "analyzing" ||
                  currentStep === "uploading") && (
                  <div className="text-center py-8">
                    <Loader2 className="w-8 h-8 mx-auto animate-spin text-blue-500 mb-4" />
                    <p className="text-slate-600 dark:text-slate-300">
                      {currentStep === "uploading"
                        ? "Uploading..."
                        : "Analyzing plan..."}
                    </p>
                  </div>
                )}

                {currentStep === "complete" && editablePlan && (
                  <div className="scrollbar-hide">
                    <h3 className="sm:text-xl font-bold mb-6 text-slate-800 dark:text-slate-100 flex items-center">
                      <span className="bg-blue-100 dark:bg-primary p-2 rounded-full mr-3">
                        <FileText className="sm:w-5 sm:h-5 text-blue-600 dark:text-blue-300" />
                      </span>
                      Edit Extracted Plan
                    </h3>
                    <div className="space-y-6">
                      <div className="grid grid-cols-1 md:grid-cols-2 gap-6">
                        <div>
                          <Label className="">Floors</Label>
                          <Input
                            type="number"
                            min="1"
                            value={editablePlan.floors}
                            onChange={(e) =>
                              setEditablePlan((prev) =>
                                prev
                                  ? {
                                      ...prev,
                                      floors: parseInt(e.target.value) || 1,
                                    }
                                  : prev
                              )
                            }
                            className="mt-1 "
                          />
                        </div>
                        <div>
                          <Label className="">File Name</Label>
                          <Input
                            value={editablePlan.file_name || ""}
                            onChange={(e) =>
                              setEditablePlan((prev) =>
                                prev
                                  ? { ...prev, file_name: e.target.value }
                                  : prev
                              )
                            }
                            className="mt-1  "
                          />
                        </div>
                      </div>

                      {editablePlan.rooms.map((room, i) => (
                        <Card
                          key={i}
                          className="p-6 rounded-xl border border-slate-200 dark:border-slate-600 shadow-md transform transition-all hover:scale-102"
                        >
                          <h4 className="sm:text-xl font-bold mb-4 text-blue-600 dark:text-blue-400">
                            Room {i + 1}: {room.room_name || "Unnamed"}
                          </h4>
                          <div className="grid grid-cols-1 md:grid-cols-2 gap-4 mb-4">
                            <Input
                              placeholder="Room Name"
                              value={room.room_name}
                              onChange={(e) =>
                                setEditablePlan((prev) =>
                                  prev
                                    ? {
                                        ...prev,
                                        rooms: prev.rooms.map((r, idx) =>
                                          idx === i
                                            ? {
                                                ...r,
                                                room_name: e.target.value,
                                              }
                                            : r
                                        ),
                                      }
                                    : prev
                                )
                              }
                              className=""
                            />
                            <Input
                              type="number"
                              step="0.01"
                              placeholder="Length (m)"
                              value={room.length}
                              onChange={(e) =>
                                setEditablePlan((prev) =>
                                  prev
                                    ? {
                                        ...prev,
                                        rooms: prev.rooms.map((r, idx) =>
                                          idx === i
                                            ? { ...r, length: e.target.value }
                                            : r
                                        ),
                                      }
                                    : prev
                                )
                              }
                              className=" "
                            />
                            <Input
                              type="number"
                              step="0.01"
                              placeholder="Width (m)"
                              value={room.width}
                              onChange={(e) =>
                                setEditablePlan((prev) =>
                                  prev
                                    ? {
                                        ...prev,
                                        rooms: prev.rooms.map((r, idx) =>
                                          idx === i
                                            ? { ...r, width: e.target.value }
                                            : r
                                        ),
                                      }
                                    : prev
                                )
                              }
                              className=" "
                            />
                            <Input
                              type="number"
                              step="0.01"
                              placeholder="Height (m)"
                              value={room.height}
                              onChange={(e) =>
                                setEditablePlan((prev) =>
                                  prev
                                    ? {
                                        ...prev,
                                        rooms: prev.rooms.map((r, idx) =>
                                          idx === i
                                            ? { ...r, height: e.target.value }
                                            : r
                                        ),
                                      }
                                    : prev
                                )
                              }
                              className=" "
                            />
                          </div>
                          <div className="grid grid-cols-1 md:grid-cols-3 gap-4">
                            <Input
                              placeholder="Block Type"
                              value={room.blockType}
                              onChange={(e) =>
                                setEditablePlan((prev) =>
                                  prev
                                    ? {
                                        ...prev,
                                        rooms: prev.rooms.map((r, idx) =>
                                          idx === i
                                            ? {
                                                ...r,
                                                blockType: e.target.value,
                                              }
                                            : r
                                        ),
                                      }
                                    : prev
                                )
                              }
                              className=" "
                            />
                            <Input
                              type="number"
                              step="0.01"
                              placeholder="Wall Thickness (m)"
                              value={room.thickness}
                              onChange={(e) =>
                                setEditablePlan((prev) =>
                                  prev
                                    ? {
                                        ...prev,
                                        rooms: prev.rooms.map((r, idx) =>
                                          idx === i
                                            ? {
                                                ...r,
                                                thickness: e.target.value,
                                              }
                                            : r
                                        ),
                                      }
                                    : prev
                                )
                              }
                              className=" "
                            />
                            <Input
                              placeholder="Plaster"
                              value={room.plaster}
                              onChange={(e) =>
                                setEditablePlan((prev) =>
                                  prev
                                    ? {
                                        ...prev,
                                        rooms: prev.rooms.map((r, idx) =>
                                          idx === i
                                            ? { ...r, plaster: e.target.value }
                                            : r
                                        ),
                                      }
                                    : prev
                                )
                              }
                              className=" "
                            />
                          </div>
                          <div className="grid grid-cols-1 md:grid-cols-2 gap-4 mt-4">
                            <div>
                              <Label className="flex mb-1 items-center ">
                                <DoorOpen className="w-5 h-5 mr-2 text-green-500" />
                                Doors Count
                              </Label>
                              <Input
                                type="number"
                                min="0"
                                value={room.doors?.length || 0}
                                onChange={(e) => {
                                  const count = Math.max(
                                    0,
                                    parseInt(e.target.value) || 0
                                  );
                                  setEditablePlan((prev) =>
                                    prev
                                      ? {
                                          ...prev,
                                          rooms: prev.rooms.map((r, idx) =>
                                            idx === i
                                              ? {
                                                  ...r,
                                                  doors: Array.from(
                                                    { length: count },
                                                    (_, di) =>
                                                      r.doors[di] || {
                                                        sizeType: "standard",
                                                        standardSize:
                                                          "0.9 \u00D7 2.1 m",
                                                        custom: {
                                                          height: "",
                                                          width: "",
                                                          price: "",
                                                        },
                                                        type: "Panel",
                                                        frame: "Wood",
                                                        count: 1,
                                                      }
                                                  ),
                                                }
                                              : r
                                          ),
                                        }
                                      : prev
                                  );
                                }}
                                className=" "
                              />
                            </div>
                            <div>
                              <Label className="flex mb-1 items-center ">
                                <LucideAppWindow className="w-5 h-5 mr-2 text-blue-500" />
                                Windows Count
                              </Label>
                              <Input
                                type="number"
                                min="0"
                                value={room.windows?.length || 0}
                                onChange={(e) => {
                                  const count = Math.max(
                                    0,
                                    parseInt(e.target.value) || 0
                                  );
                                  setEditablePlan((prev) =>
                                    prev
                                      ? {
                                          ...prev,
                                          rooms: prev.rooms.map((r, idx) =>
                                            idx === i
                                              ? {
                                                  ...r,
                                                  windows: Array.from(
                                                    { length: count },
                                                    (_, wi) =>
                                                      r.windows[wi] || {
                                                        sizeType: "standard",
                                                        standardSize:
                                                          "1.2 \u00D7 1.2 m",
                                                        custom: {
                                                          height: "",
                                                          width: "",
                                                          price: "",
                                                        },
                                                        glass: "Clear",
                                                        frame: "Aluminum",
                                                        count: 1,
                                                      }
                                                  ),
                                                }
                                              : r
                                          ),
                                        }
                                      : prev
                                  );
                                }}
                                className=""
                              />
                            </div>
                          </div>
                        </Card>
                      ))}
                    </div>
                  </div>
                )}
              </div>
            ) : fileUrl ? (
              <div className="space-y-6">
                <div className="flex items-center space-x-4 p-5 bg-gradient-to-r from-slate-100 to-slate-200 dark:from-slate-700 dark:to-slate-800 rounded-xl shadow-sm">
                  <LucideFileText className="w-10 h-10 text-blue-500" />
                  <p className="text-xl font-semibold truncate flex-1">
                    {fileUrl.split("/").pop() || "Uploaded Plan"}
                  </p>
                  <Button
                    variant="ghost"
                    size="icon"
                    onClick={handleRemoveFile}
                    className="text-red-500 hover:text-red-700"
                  >
                    <Trash2 className="w-6 h-6" />
                  </Button>
                  <Button
                    variant="ghost"
                    size="icon"
                    onClick={() =>
                      downloadFile(
                        fileUrl,
                        fileUrl.split("/").pop() || "Uploaded Plan"
                      )
                    }
                    className=""
                  >
                    <HardDriveDownload className="w-6 h-6" />
                  </Button>
=======
// Reusable Editable Plan Section
const EditablePlanSection = ({
  editablePlan,
  setEditablePlan,
}: {
  editablePlan: ExtractedPlan;
  setEditablePlan: React.Dispatch<React.SetStateAction<ExtractedPlan | null>>;
}) => {
  return (
    <div className="space-y-6">
      <div className="grid grid-cols-1 md:grid-cols-2 gap-4">
        <div>
          <Label className="text-sm font-medium text-gray-700 dark:text-gray-300 flex items-center gap-2 mb-2">
            <Building className="w-4 h-4" />
            Number of Floors
          </Label>
          <Input
            type="number"
            min="1"
            value={editablePlan.floors}
            onChange={(e) =>
              setEditablePlan((prev) =>
                prev
                  ? { ...prev, floors: parseInt(e.target.value) || 1 }
                  : prev
            )
            }
            className="border-gray-300 dark:border-gray-600 bg-white dark:bg-gray-700 text-gray-900 dark:text-white"
          />
        </div>
        <div>
          <Label className="text-sm font-medium text-gray-700 dark:text-gray-300 flex items-center gap-2 mb-2">
            <FileText className="w-4 h-4" />
            File Name
          </Label>
          <Input
            value={editablePlan.file_name || ""}
            onChange={(e) =>
              setEditablePlan((prev) =>
                prev ? { ...prev, file_name: e.target.value } : prev
              )
            }
            className="border-gray-300 dark:border-gray-600 bg-white dark:bg-gray-700 text-gray-900 dark:text-white"
          />
        </div>
      </div>
      <div className="space-y-4">
        <h4 className="font-semibold text-gray-900 dark:text-white flex items-center gap-2">
          <Target className="w-4 h-4" style={{ color: RISA_BLUE }} />
          Room Details ({editablePlan.rooms.length} rooms detected)
        </h4>
        <div className="space-y-4 max-h-96 overflow-y-auto pr-2">
          {editablePlan.rooms.map((room, i) => (
            <Card key={i} className="border border-gray-200 dark:border-gray-700 bg-white dark:bg-gray-800">
              <CardContent className="p-4">
                <h5 className="font-medium mb-3 text-blue-600 dark:text-blue-400 flex items-center gap-2">
                  <Ruler className="w-4 h-4" />
                  Room {i + 1}: {room.room_name || "Unnamed"}
                </h5>
                <div className="grid grid-cols-1 md:grid-cols-2 gap-3 mb-3">
                  <div>
                    <Label className="text-xs text-gray-600 dark:text-gray-400">Room Name</Label>
                    <Input
                      placeholder="Room Name"
                      value={room.room_name}
                      onChange={(e) =>
                        setEditablePlan((prev) =>
                          prev
                            ? {
                                ...prev,
                                rooms: prev.rooms.map((r, idx) =>
                                  idx === i ? { ...r, room_name: e.target.value } : r
                                ),
                              }
                            : prev
                        )
                      }
                      className="border-gray-300 dark:border-gray-600 bg-white dark:bg-gray-700 text-gray-900 dark:text-white text-sm"
                    />
                  </div>
                  <div>
                    <Label className="text-xs text-gray-600 dark:text-gray-400">Length (m)</Label>
                    <Input
                      type="number"
                      step="0.01"
                      placeholder="Length"
                      value={room.length}
                      onChange={(e) =>
                        setEditablePlan((prev) =>
                          prev
                            ? {
                                ...prev,
                                rooms: prev.rooms.map((r, idx) =>
                                  idx === i ? { ...r, length: e.target.value } : r
                                ),
                              }
                            : prev
                        )
                      }
                      className="border-gray-300 dark:border-gray-600 bg-white dark:bg-gray-700 text-gray-900 dark:text-white text-sm"
                    />
                  </div>
                  <div>
                    <Label className="text-xs text-gray-600 dark:text-gray-400">Width (m)</Label>
                    <Input
                      type="number"
                      step="0.01"
                      placeholder="Width"
                      value={room.width}
                      onChange={(e) =>
                        setEditablePlan((prev) =>
                          prev
                            ? {
                                ...prev,
                                rooms: prev.rooms.map((r, idx) =>
                                  idx === i ? { ...r, width: e.target.value } : r
                                ),
                              }
                            : prev
                        )
                      }
                      className="border-gray-300 dark:border-gray-600 bg-white dark:bg-gray-700 text-gray-900 dark:text-white text-sm"
                    />
                  </div>
                  <div>
                    <Label className="text-xs text-gray-600 dark:text-gray-400">Height (m)</Label>
                    <Input
                      type="number"
                      step="0.01"
                      placeholder="Height"
                      value={room.height}
                      onChange={(e) =>
                        setEditablePlan((prev) =>
                          prev
                            ? {
                                ...prev,
                                rooms: prev.rooms.map((r, idx) =>
                                  idx === i ? { ...r, height: e.target.value } : r
                                ),
                              }
                            : prev
                        )
                      }
                      className="border-gray-300 dark:border-gray-600 bg-white dark:bg-gray-700 text-gray-900 dark:text-white text-sm"
                    />
                  </div>
                </div>
                <div className="grid grid-cols-1 md:grid-cols-3 gap-3 mb-3">
                  <div>
                    <Label className="text-xs text-gray-600 dark:text-gray-400">Block Type</Label>
                    <Input
                      placeholder="Block Type"
                      value={room.blockType}
                      onChange={(e) =>
                        setEditablePlan((prev) =>
                          prev
                            ? {
                                ...prev,
                                rooms: prev.rooms.map((r, idx) =>
                                  idx === i ? { ...r, blockType: e.target.value } : r
                                ),
                              }
                            : prev
                        )
                      }
                      className="border-gray-300 dark:border-gray-600 bg-white dark:bg-gray-700 text-gray-900 dark:text-white text-sm"
                    />
                  </div>
                  <div>
                    <Label className="text-xs text-gray-600 dark:text-gray-400">Wall Thickness (m)</Label>
                    <Input
                      type="number"
                      step="0.01"
                      placeholder="Thickness"
                      value={room.thickness}
                      onChange={(e) =>
                        setEditablePlan((prev) =>
                          prev
                            ? {
                                ...prev,
                                rooms: prev.rooms.map((r, idx) =>
                                  idx === i ? { ...r, thickness: e.target.value } : r
                                ),
                              }
                            : prev
                        )
                      }
                      className="border-gray-300 dark:border-gray-600 bg-white dark:bg-gray-700 text-gray-900 dark:text-white text-sm"
                    />
                  </div>
                  <div>
                    <Label className="text-xs text-gray-600 dark:text-gray-400">Plaster Type</Label>
                    <Input
                      placeholder="Plaster"
                      value={room.plaster}
                      onChange={(e) =>
                        setEditablePlan((prev) =>
                          prev
                            ? {
                                ...prev,
                                rooms: prev.rooms.map((r, idx) =>
                                  idx === i ? { ...r, plaster: e.target.value } : r
                                ),
                              }
                            : prev
                        )
                      }
                      className="border-gray-300 dark:border-gray-600 bg-white dark:bg-gray-700 text-gray-900 dark:text-white text-sm"
                    />
                  </div>
                </div>
                <div className="grid grid-cols-1 md:grid-cols-2 gap-3">
                  <div>
                    <Label className="text-xs flex items-center text-gray-700 dark:text-gray-300 mb-1">
                      <DoorOpen className="w-3 h-3 mr-1 text-green-500" /> Doors Count
                    </Label>
                    <Input
                      type="number"
                      min="0"
                      value={room.doors?.length || 0}
                      onChange={(e) => {
                        const count = Math.max(0, parseInt(e.target.value) || 0);
                        setEditablePlan((prev) =>
                          prev
                            ? {
                                ...prev,
                                rooms: prev.rooms.map((r, idx) =>
                                  idx === i
                                    ? {
                                        ...r,
                                        doors: Array.from({ length: count }, (_, di) =>
                                          r.doors[di] || {
                                            sizeType: "standard",
                                            standardSize: "0.9 × 2.1 m",
                                            custom: { height: "", width: "", price: "" },
                                            type: "Panel",
                                            frame: "Wood",
                                            count: 1,
                                          }
                                        ),
                                      }
                                    : r
                                ),
                              }
                            : prev
                        );
                      }}
                      className="border-gray-300 dark:border-gray-600 bg-white dark:bg-gray-700 text-gray-900 dark:text-white text-sm"
                    />
                  </div>
                  <div>
                    <Label className="text-xs flex items-center text-gray-700 dark:text-gray-300 mb-1">
                      <LucideAppWindow className="w-3 h-3 mr-1 text-blue-500" /> Windows Count
                    </Label>
                    <Input
                      type="number"
                      min="0"
                      value={room.windows?.length || 0}
                      onChange={(e) => {
                        const count = Math.max(0, parseInt(e.target.value) || 0);
                        setEditablePlan((prev) =>
                          prev
                            ? {
                                ...prev,
                                rooms: prev.rooms.map((r, idx) =>
                                  idx === i
                                    ? {
                                        ...r,
                                        windows: Array.from({ length: count }, (_, wi) =>
                                          r.windows[wi] || {
                                            sizeType: "standard",
                                            standardSize: "1.2 × 1.2 m",
                                            custom: { height: "", width: "", price: "" },
                                            glass: "Clear",
                                            frame: "Aluminum",
                                            count: 1,
                                          }
                                        ),
                                      }
                                    : r
                                ),
                              }
                            : prev
                        );
                      }}
                      className="border-gray-300 dark:border-gray-600 bg-white dark:bg-gray-700 text-gray-900 dark:text-white text-sm"
                    />
                  </div>
>>>>>>> 5c9535fb
                </div>
              </CardContent>
            </Card>
          ))}
        </div>
      </div>
    </div>
  );
};

<<<<<<< HEAD
                <div className="flex space-x-4">
                  <Button
                    variant="outline"
                    onClick={() =>
                      navigate("/quotes/new", { state: { quoteData } })
                    }
                    className="flex-1 text-slate-700 dark:text-slate-200  h-14"
                  >
                    Cancel
                  </Button>
                  <Button
                    onClick={handleRetry}
                    variant="secondary"
                    className="text-slate-700 dark:text-slate-200  h-14"
                  >
                    <RefreshCw className="w-6 h-6 mr-2" />
                    Retry Analysis
                  </Button>
                </div>
              </div>
            ) : !selectedFile ? (
              <div className="border-2 border-dashed border-blue-300 dark:border-blue-500 rounded-2xl p-16 text-center transition-all hover:border-blue-500 dark:hover:border-blue-400 hover:shadow-xl bg-blue-50/30 dark:bg-primary/20">
                <UploadCloud className="w-20 h-20 mx-auto mb-4 text-blue-400 dark:text-blue-300" />
                <p className="mb-4  text-slate-600 dark:text-slate-300">
                  Drag & drop your plan or click to upload
                </p>
                <p className="text-sm text-slate-500 dark:text-slate-400 mb-4">
                  Supported formats: JPEG, PNG, PDF, DWG, DXF, RVT, IFC, ZIP,
                  CSV, XLSX, WEBP (Max 10MB)
                </p>

                <Input
                  type="file"
                  accept=".jpg,.jpeg,.png,.pdf,.dwg,.dxf,.rvt,.ifc,.pln,.zip,.csv,.xlsx,.txt,.webp"
                  onChange={handleFileChange}
                  className="hidden"
                  id="fileUpload"
                />

                <Label
                  htmlFor="fileUpload"
                  className="cursor-pointer inline-flex items-center px-6 py-3 bg-gradient-to-r from-blue-500 to-blue-600 hover:from-blue-600 hover:to-indigo-700 text-white font-bold rounded-xl shadow-lg transition-all"
                >
                  📁 Select File
                </Label>
              </div>
            ) : null}

            <div className="flex space-x-4 pt-8">
              <Button
                variant="outline"
                onClick={() => navigate("/quotes/new")}
                className="flex-1 dark:hover:bg-primary hover:bg-blue-700 hover:text-white h-14"
              >
                Cancel
=======
// Edit Modal for Large Screens
const EditModal = ({
  editablePlan,
  setEditablePlan,
  isOpen,
  onClose,
}: {
  editablePlan: ExtractedPlan;
  setEditablePlan: React.Dispatch<React.SetStateAction<ExtractedPlan | null>>;
  isOpen: boolean;
  onClose: () => void;
}) => {
  if (!isOpen) return null;
  return (
    <div className="fixed inset-0 bg-black/70 flex items-center justify-center z-50 p-4">
      <motion.div
        initial={{ opacity: 0, scale: 0.9 }}
        animate={{ opacity: 1, scale: 1 }}
        exit={{ opacity: 0, scale: 0.9 }}
        className="bg-white dark:bg-gray-800 rounded-2xl w-full max-w-5xl max-h-[90vh] overflow-hidden flex flex-col"
      >
        <div className="flex justify-between items-center p-6 border-b border-gray-200 dark:border-gray-700">
          <h3 className="text-xl font-semibold text-gray-900 dark:text-white">
            Edit Extracted Plan
          </h3>
          <Button
            variant="ghost"
            size="icon"
            onClick={onClose}
          >
            <X className="w-6 h-6" />
          </Button>
        </div>
        <div className="flex-1 overflow-auto p-6">
          <EditablePlanSection
            editablePlan={editablePlan}
            setEditablePlan={setEditablePlan}
          />
        </div>
        <div className="p-6 border-t border-gray-200 dark:border-gray-700 bg-gray-50 dark:bg-gray-900/50">
          <Button
            onClick={onClose}
            className="w-full rounded-full font-semibold"
            style={{ backgroundColor: RISA_BLUE, color: RISA_WHITE }}
          >
            Close & Save Later
          </Button>
        </div>
      </motion.div>
    </div>
  );
};

const UploadPlan = () => {
  const [selectedFile, setSelectedFile] = useState<File | null>(null);
  const [fileUrl, setFileUrl] = useState<string | null>(null);
  const [previewUrl, setPreviewUrl] = useState<string | null>(null);
  const [showPreviewModal, setShowPreviewModal] = useState(false);
  const [showEditModal, setShowEditModal] = useState(false);
  const [currentStep, setCurrentStep] = useState<
    "idle" | "uploading" | "analyzing" | "complete" | "error"
  >("idle");
  const [confidence, setConfidence] = useState<number>(0);
  const [extractedDataPreview, setExtractedDataPreview] =
    useState<ParsedPlan | null>(null);
  const [editablePlan, setEditablePlan] = useState<ExtractedPlan | null>(null);
  const [response, setResponse] = useState([]);
  const [error, setError] = useState<{
    message: string;
    type: "upload" | "analysis" | "save" | "network";
    retryable: boolean;
  } | null>(null);
  const [retryCount, setRetryCount] = useState(0);
  const [analysisTimeLeft, setAnalysisTimeLeft] = useState<number | null>(null);
  const navigate = useNavigate();
  const { user, profile } = useAuth();
  const location = useLocation();
  const { quoteData } = location.state || {};
  const { uploadPlan, deletePlan } = usePlanUpload();
  const { setExtractedPlan } = usePlan();
  const { toast } = useToast();
  const fileInputRef = useRef<HTMLInputElement>(null);
  const MAX_RETRIES = 3;

  useEffect(() => {
    if (quoteData?.plan_file_url) {
      setFileUrl(quoteData.plan_file_url);
      setPreviewUrl(quoteData.plan_file_url);
    }
  }, [quoteData]);

  // Close modals on ESC
  useEffect(() => {
    const handleEsc = (e: KeyboardEvent) => {
      if (e.key === 'Escape') {
        setShowPreviewModal(false);
        setShowEditModal(false);
      }
    };
    window.addEventListener('keydown', handleEsc);
    return () => window.removeEventListener('keydown', handleEsc);
  }, []);

  // Timer for analysis phase
  useEffect(() => {
    let timer: NodeJS.Timeout | null = null;

    if (currentStep === "analyzing") {
      const ESTIMATED_DURATION = 15; // seconds
      setAnalysisTimeLeft(ESTIMATED_DURATION);

      timer = setInterval(() => {
        setAnalysisTimeLeft((prev) => {
          if (prev === null || prev <= 1) {
            if (timer) clearInterval(timer);
            return null;
          }
          return prev - 1;
        });
      }, 1000);
    } else {
      setAnalysisTimeLeft(null);
      if (timer) clearInterval(timer);
    }

    return () => {
      if (timer) clearInterval(timer);
    };
  }, [currentStep]);

  // Auto-open edit modal on desktop when complete
  useEffect(() => {
    if (currentStep === "complete" && window.innerWidth >= 1024) {
      setShowEditModal(true);
    }
  }, [currentStep]);

  async function downloadFile(publicUrl: string, file_name: string) {
    try {
      const url = new URL(publicUrl);
      const pathParts = url.pathname.split("/");
      const bucketName = pathParts[5];
      const filePath = pathParts.slice(6).join("/");
      const { data: fileInfo, error: infoError } = await supabase.storage
        .from(bucketName)
        .list("", {
          limit: 1,
          search: filePath.split("/").pop(),
        });
      const response = await fetch(publicUrl);
      if (response.ok) {
        const blob = await response.blob();
        const fileName = filePath.split("/").pop() || "downloaded-file";
        const downloadUrl = window.URL.createObjectURL(blob);
        const a = document.createElement("a");
        a.href = downloadUrl;
        a.download = fileName;
        document.body.appendChild(a);
        a.click();
        window.URL.revokeObjectURL(downloadUrl);
        document.body.removeChild(a);
        toast({
          title: "Download Started",
          description: "File download has begun.",
        });
        return;
      }
      const { data, error } = await supabase.storage
        .from(bucketName)
        .createSignedUrl(filePath, 60);
      if (error) {
        throw error;
      }
      const signedResponse = await fetch(data.signedUrl);
      if (!signedResponse.ok) {
        throw new Error(`HTTP error! status: ${signedResponse.status}`);
      }
      const blob = await signedResponse.blob();
      const fileName = filePath.split("/").pop() || "downloaded-file";
      const downloadUrl = window.URL.createObjectURL(blob);
      const a = document.createElement("a");
      a.href = downloadUrl;
      a.download = fileName;
      document.body.appendChild(a);
      a.click();
      window.URL.revokeObjectURL(downloadUrl);
      document.body.removeChild(a);
      toast({
        title: "Download Started",
        description: "File download has begun.",
      });
    } catch (error) {
      console.error("Error downloading file:", error);
      toast({
        title: "Download Failed",
        description: "Could not download the file.",
        variant: "destructive",
      });
    }
  }

  const handleRemoveFile = async () => {
    if (fileUrl && quoteData?.id) {
      await deletePlan(fileUrl);
      await supabase
        .from("quotes")
        .update({ plan_file_url: null })
        .eq("id", quoteData.id);
      setFileUrl(null);
      setPreviewUrl(null);
      toast({
        title: "Plan removed",
        description: "The plan has been deleted from storage.",
      });
    }
    setSelectedFile(null);
    setCurrentStep("idle");
    setExtractedDataPreview(null);
    setEditablePlan(null);
    setError(null);
    setRetryCount(0);
  };

  const handleRetry = () => {
    if (selectedFile && fileInputRef.current) {
      const dt = new DataTransfer();
      dt.items.add(selectedFile);
      fileInputRef.current.files = dt.files;
      setError(null);
      setRetryCount((prev) => prev + 1);
      handleFileChange({ target: { files: [selectedFile] } } as any);
    }
  };

  const analyzePlan = async (
    file: File,
    setError: Function,
    setCurrentStep: Function
  ): Promise<ParsedPlan> => {
    const formData = new FormData();
    formData.append("file", file);
    const res = await fetch("https://constructly-backend.onrender.com/api/plan/upload", {
      method: "POST",
      body: formData,
    });
    if (!res.ok) {
      const errorText = await res.text();
      throw new Error(`Analysis failed: ${res.status} - ${errorText}`);
    }
    const result = await res.json();
    if (result.note) {
      const noteText = result.note.toString().toLowerCase();
      const errorKeywords = [
        "error",
        "failed",
        "invalid",
        "missing",
        "unable",
        "issue",
        "exception",
      ];
      const containsError = errorKeywords.some((word) =>
        noteText.includes(word)
      );
      if (containsError) {
        setError({
          message: result.note,
          type: "analysis",
          retryable: false,
        });
        setCurrentStep("error");
        throw new Error(`Server reported issue: ${result.note}`);
      }
    }
    if (!result.rooms || !Array.isArray(result.rooms)) {
      throw new Error("Invalid response format: missing rooms array");
    }
    return result;
  };

  const uploadAndSave = async (file: File): Promise<string> => {
    const fileUrl = await uploadPlan(file);
    await supabase
      .from("quotes")
      .update({ plan_file_url: fileUrl })
      .eq("id", quoteData.id);
    return fileUrl;
  };

  const handleFileChange = async (e: React.ChangeEvent<HTMLInputElement>) => {
    if (!e.target.files?.length) return;
    const file = e.target.files[0];
    const fileExt = file.name.split(".").pop()?.toLowerCase();
    const validExtensions = [
      "jpg",
      "jpeg",
      "png",
      "pdf",
      "dwg",
      "dxf",
      "rvt",
      "ifc",
      "pln",
      "zip",
      "csv",
      "xlsx",
      "txt",
      "webp",
    ];
    const validTypes = [
      "image/jpeg",
      "image/png",
      "application/pdf",
      "application/acad",
      "application/x-acad",
      "image/vnd.dwg",
      "image/vnd.dxf",
      "application/dxf",
      "application/dwg",
      "application/vnd.autodesk.revit",
      "model/vnd.ifc",
      "application/octet-stream",
      "application/x-twinmotion",
      "application/zip",
      "application/x-zip-compressed",
      "text/plain",
      "text/csv",
      "application/vnd.openxmlformats-officedocument.spreadsheetml.sheet",
      "image/webp",
    ];
    const isValidType =
      validTypes.includes(file.type) || validExtensions.includes(fileExt || "");
    if (!isValidType) {
      setError({
        message:
          "Please upload a supported file format (JPEG, PNG, PDF, DWG, DXF, RVT, IFC, ZIP, CSV, XLSX, TXT, WEBP)",
        type: "upload",
        retryable: true,
      });
      setCurrentStep("error");
      return;
    }
    if (file.size > 10 * 1024 * 1024) {
      setError({
        message: "File size must be less than 10MB",
        type: "upload",
        retryable: true,
      });
      setCurrentStep("error");
      return;
    }
    setSelectedFile(file);
    setPreviewUrl(URL.createObjectURL(file));
    setConfidence(0);
    setError(null);
    try {
      setCurrentStep("uploading");
      setCurrentStep("analyzing");
      const data = await analyzePlan(file, setError, setCurrentStep);
      setEditablePlan({
        ...data,
        file_url: undefined,
        file_name: file.name,
        uploaded_at: new Date().toISOString(),
      });
      setConfidence(Math.min(80 + Math.random() * 20, 100));
      setCurrentStep("complete");
      setRetryCount(0);
    } catch (err) {
      console.error("Analysis error:", err);
      let errorType: "analysis" | "network" = "analysis";
      let errorMessage = "Failed to analyze plan. Please try again.";
      if (
        err.message.includes("Failed to fetch") ||
        err.message.includes("Network")
      ) {
        errorType = "network";
        errorMessage =
          "Network error. Please check your connection and try again.";
      } else if (err.message.includes("Invalid response format")) {
        errorMessage =
          "The analysis service returned an unexpected format. Please try again.";
      } else if (err.message.includes("Server reported issue")) {
        errorMessage =
          "Server reported issue: Automatic detection failed. Please try again";
      }
      setError({
        message: errorMessage,
        type: errorType,
        retryable: retryCount < MAX_RETRIES,
      });
      setCurrentStep("error");
      toast({
        title: "Analysis Failed",
        description: errorMessage,
        variant: "destructive",
      });
    }
  };

  const handleDone = async () => {
    if (!selectedFile || !quoteData?.id || !editablePlan) return;
    try {
      setCurrentStep("uploading");
      toast({
        title: "Uploading plan",
        description: "Please wait",
      });
      const fileUrl = await uploadAndSave(selectedFile);
      setFileUrl(fileUrl);
      const finalPlan: ExtractedPlan = {
        ...editablePlan,
        file_url: fileUrl,
        uploaded_at: new Date().toISOString(),
        file_name: selectedFile.name,
      };
      setExtractedPlan(finalPlan);
      setCurrentStep("complete");
      toast({
        title: "Plan Saved",
        description: `${finalPlan.rooms.length} rooms across ${finalPlan.floors} floor(s).`,
      });
      navigate("/quotes/new", { state: { quote: quoteData } });
    } catch (error) {
      console.error("Error saving plan:", error);
      setError({
        message: "Failed to save plan. Please try again.",
        type: "save",
        retryable: true,
      });
      setCurrentStep("error");
      toast({
        title: "Error",
        description: "Could not save plan.",
        variant: "destructive",
      });
    }
  };

  const getErrorIcon = () => {
    switch (error?.type) {
      case "network":
        return <AlertCircle className="w-6 h-6" />;
      case "analysis":
        return <AlertTriangle className="w-6 h-6" />;
      default:
        return <AlertCircle className="w-6 h-6" />;
    }
  };

  const getErrorColor = () => {
    switch (error?.type) {
      case "network":
        return "text-orange-500 dark:text-orange-200";
      case "analysis":
        return "text-red-500 dark:text-red-200";
      case "save":
        return "text-red-500 dark:text-red-200";
      default:
        return "text-red-500 dark:text-red-200";
    }
  };

  if (!user) {
    navigate("/auth");
    return null;
  }

  // Free Tier Block
  if (profile.tier === "Free") {
    const getTierBadge = (tier: string) => {
      switch (tier) {
        case "Free":
          return (
            <Badge className="text-xs bg-green-100 text-green-800 hover:bg-green-100 dark:bg-green-900/30 dark:text-green-300">
              <Shell className="w-3 h-3 mr-1" /> Free
            </Badge>
          );
        case "Intermediate":
          return (
            <Badge className="text-xs bg-blue-100 text-blue-800 hover:bg-blue-100 dark:bg-blue-900/30 dark:text-blue-300">
              <Crown className="w-3 h-3 mr-1" /> Intermediate
            </Badge>
          );
        case "Professional":
          return (
            <Badge className="text-xs bg-purple-100 text-purple-800 hover:bg-purple-100 dark:bg-purple-900/30 dark:text-purple-300">
              <Shield className="w-3 h-3 mr-1" /> Professional
            </Badge>
          );
        default:
          return <Badge>{tier}</Badge>;
      }
    };
    return (
      <div className="min-h-screen flex items-center justify-center p-4 bg-white dark:bg-gray-900">
        <motion.div
          initial={{ opacity: 0, y: 20 }}
          animate={{ opacity: 1, y: 0 }}
          transition={{ duration: 0.5 }}
        >
          <Card className="max-w-md w-full border border-gray-200 dark:border-gray-700 shadow-sm bg-white dark:bg-gray-800 rounded-xl">
            <CardHeader className="text-center pb-4">
              <div
                className="w-16 h-16 mx-auto mb-4 rounded-full flex items-center justify-center text-white shadow-lg"
                style={{ backgroundColor: RISA_BLUE }}
              >
                <Shield className="w-8 h-8" />
              </div>
              <CardTitle className="text-2xl font-bold text-gray-900 dark:text-white">
                Upgrade Required
              </CardTitle>
              <CardDescription className="text-gray-600 dark:text-gray-300 mt-2">
                Upgrade to access AI-powered plan parsing and advanced features.
              </CardDescription>
            </CardHeader>
            <CardContent className="space-y-5 text-center">
              <div className="flex justify-center">{getTierBadge(profile.tier)}</div>
              <motion.div
                whileHover={{ scale: 1.05 }}
                whileTap={{ scale: 0.95 }}
              >
                <Button
                  onClick={() => navigate("/dashboard")}
                  className="w-full rounded-full font-semibold shadow-md hover:shadow-lg transition-all duration-300"
                  style={{
                    backgroundColor: RISA_BLUE,
                    color: RISA_WHITE,
                    padding: "0.75rem 2rem",
                  }}
                >
                  <LayoutDashboard className="w-4 h-4 mr-2" />
                  Go to Dashboard
                </Button>
              </motion.div>
            </CardContent>
          </Card>
        </motion.div>
      </div>
    );
  }

  return (
    <div className="min-h-screen bg-white dark:bg-gray-900 text-gray-900 dark:text-gray-100 transition-colors duration-300">
      <div className="max-w-7xl mx-auto px-4 sm:px-6 lg:px-8 py-8">
        {/* Header */}
        <motion.div
          initial={{ opacity: 0, y: 20 }}
          animate={{ opacity: 1, y: 0 }}
          transition={{ duration: 0.5 }}
          className="mb-8"
        >
          <div className="flex items-center justify-between mb-6">
            <motion.div
              whileHover={{ scale: 1.05 }}
              whileTap={{ scale: 0.95 }}
            >
              <Button
                variant="outline"
                onClick={() => navigate(-1)}
                className="flex items-center gap-2 rounded-full border-gray-300 dark:border-gray-600 text-gray-700 dark:text-gray-300 hover:bg-gray-50 dark:hover:bg-gray-800"
              >
                <ChevronLeft className="w-4 h-4" />
                Back
>>>>>>> 5c9535fb
              </Button>
            </motion.div>
            <div className="text-center flex-1">
              <Badge className="mb-3 text-xs bg-blue-600 text-white dark:bg-blue-700">
                <UploadCloud className="w-3 h-3 mr-1" /> AI Plan Analysis
              </Badge>
              <h1 className="text-2xl md:text-3xl font-bold" style={{ color: RISA_BLUE }}>
                Upload & Analyze Plan
              </h1>
              <p className="text-gray-600 mt-2 dark:text-gray-300 text-sm max-w-2xl mx-auto">
                AI-powered extraction of rooms, dimensions, doors, and windows — instantly generate accurate construction estimates.
              </p>
            </div>
            <div className="w-10"></div>
          </div>
        </motion.div>

        {/* Progress Steps */}
        {currentStep !== "idle" && currentStep !== "error" && (
          <motion.div
            initial={{ opacity: 0, y: 20 }}
            animate={{ opacity: 1, y: 0 }}
            transition={{ duration: 0.5, delay: 0.1 }}
            className="mb-8"
          >
            <Card className="border border-gray-200 dark:border-gray-700 shadow-sm bg-white dark:bg-gray-800 rounded-xl">
              <CardContent className="p-6">
                <div className="flex justify-between items-center mb-6">
                  {[
                    { label: "Uploading", icon: UploadCloud },
                    { label: "Analyzing", icon: BarChart3 },
                    { label: "Complete", icon: CheckCircle }
                  ].map((step, idx) => {
                    const isDone =
                      (currentStep === "analyzing" && idx < 1) ||
                      (currentStep === "complete" && idx < 2) ||
                      (idx === 2 && currentStep === "complete");
                    const isActive =
                      (currentStep === "uploading" && idx === 0) ||
                      (currentStep === "analyzing" && idx === 1) ||
                      (currentStep === "complete" && idx === 2);
                    const IconComponent = step.icon;
                    return (
                      <div key={idx} className="flex flex-col items-center space-y-3 flex-1">
                        <motion.div
                          whileHover={{ scale: 1.1 }}
                          className={`w-12 h-12 rounded-full flex items-center justify-center font-bold transition-all duration-300 ${
                            isDone
                              ? "bg-green-500 text-white shadow-lg"
                              : isActive
                              ? "bg-blue-600 text-white shadow-lg"
                              : "bg-gray-100 text-gray-500 dark:bg-gray-700 dark:text-gray-400"
                          }`}
                        >
                          {isDone ? (
                            <CheckCircle className="w-6 h-6" />
                          ) : (
                            <IconComponent className="w-5 h-5" />
                          )}
                        </motion.div>
                        <span
                          className={`text-sm font-medium ${
                            isActive || isDone 
                              ? "text-blue-600 dark:text-blue-400" 
                              : "text-gray-500 dark:text-gray-400"
                          }`}
                        >
                          {step.label}
                        </span>
                      </div>
                    );
                  })}
                </div>
                <div className="w-full bg-gray-100 dark:bg-gray-700 rounded-full h-2">
                  <motion.div
                    className="h-2 rounded-full"
                    initial={{ width: "0%" }}
                    animate={{
                      width:
                        currentStep === "uploading"
                          ? "33%"
                          : currentStep === "analyzing"
                          ? "66%"
                          : "100%",
                    }}
                    transition={{ duration: 0.5 }}
                    style={{ backgroundColor: RISA_BLUE }}
                  />
                </div>
                <motion.p 
                  className="text-center text-sm text-gray-600 dark:text-gray-300 mt-4"
                  key={currentStep}
                  initial={{ opacity: 0 }}
                  animate={{ opacity: 1 }}
                  transition={{ duration: 0.3 }}
                >
                  {currentStep === "uploading" && (
                    <span className="flex items-center justify-center gap-2">
                      <UploadCloud className="w-4 h-4" />
                      Uploading your construction plan...
                    </span>
                  )}
                  {currentStep === "analyzing" && (
                    <span className="flex flex-col items-center justify-center gap-2">
                      <div className="flex space-x-1 mb-2">
                        {[0, 1, 2].map((i) => (
                          <motion.div
                            key={i}
                            className="w-2 h-2 bg-blue-500 rounded-full"
                            animate={{ scale: [1, 1.5, 1] }}
                            transition={{
                              duration: 1.2,
                              repeat: Infinity,
                              delay: i * 0.2,
                              repeatType: "loop",
                            }}
                          />
                        ))}
                      </div>
                      <span className="flex items-center gap-2">
                        <Zap className="w-4 h-4" />
                        AI is analyzing your plan...
                      </span>
                      {analysisTimeLeft !== null && (
                        <span className="text-xs text-blue-600 dark:text-blue-400 font-medium">
                          Est. time: {analysisTimeLeft}s
                        </span>
                      )}
                    </span>
                  )}
                  {currentStep === "complete" && (
                    <span className="flex items-center justify-center gap-2 text-green-600 dark:text-green-400">
                      <CheckCircle className="w-4 h-4" />
                      Plan successfully parsed! Review and edit below.
                    </span>
                  )}
                </motion.p>
              </CardContent>
            </Card>
          </motion.div>
        )}

        {/* Error State */}
        {currentStep === "error" && error && (
          <motion.div
            initial={{ opacity: 0, y: 20 }}
            animate={{ opacity: 1, y: 0 }}
            transition={{ duration: 0.5 }}
            className="mb-8"
          >
            <Card className="border border-red-200 dark:border-red-800 shadow-sm bg-white dark:bg-gray-800 rounded-xl">
              <CardContent className="p-6">
                <div className="flex items-center space-x-4 mb-4">
                  <div
                    className={`p-3 rounded-full bg-red-100 dark:bg-red-900 ${getErrorColor()}`}
                  >
                    {getErrorIcon()}
                  </div>
                  <div className="flex-1">
                    <h3 className="text-lg font-bold text-red-800 dark:text-red-200">
                      {error.type === "network"
                        ? "Connection Error"
                        : error.type === "analysis"
                        ? "Analysis Failed"
                        : "Save Error"}
                    </h3>
                    <p className="text-red-600 dark:text-red-300">
                      {error.message}
                    </p>
                    {retryCount > 0 && (
                      <p className="text-sm text-red-500 dark:text-red-400 mt-1">
                        Attempt {retryCount} of {MAX_RETRIES}
                      </p>
                    )}
                  </div>
                </div>
                <div className="flex space-x-4 mt-6">
                  <motion.div
                    whileHover={{ scale: 1.05 }}
                    whileTap={{ scale: 0.95 }}
                    className="flex-1"
                  >
                    <Button
                      variant="outline"
                      onClick={handleRemoveFile}
                      className="w-full border-red-200 text-red-600 hover:text-white hover:bg-red-700"
                    >
                      <Trash2 className="w-4 h-4 mr-2" />
                      Remove File
                    </Button>
                  </motion.div>
                  {error.retryable && (
                    <motion.div
                      whileHover={{ scale: 1.05 }}
                      whileTap={{ scale: 0.95 }}
                      className="flex-1"
                    >
                      <Button
                        onClick={handleRetry}
                        className="w-full bg-red-600 hover:bg-red-700 text-white"
                        disabled={retryCount >= MAX_RETRIES}
                      >
                        <RefreshCw className="w-4 h-4 mr-2" />
                        {retryCount >= MAX_RETRIES
                          ? "Max Retries Reached"
                          : "Try Again"}
                      </Button>
                    </motion.div>
                  )}
                </div>
                {retryCount >= MAX_RETRIES && (
                  <div className="mt-4 p-4 bg-yellow-50 dark:bg-yellow-900/20 rounded-lg border border-yellow-200 dark:border-yellow-800">
                    <p className="text-yellow-800 dark:text-yellow-200 text-sm">
                      💡 <strong>Tip:</strong> Try uploading a clearer image or a
                      different file format. Make sure your plan has clear room
                      labels and dimensions.
                    </p>
                  </div>
                )}
              </CardContent>
            </Card>
          </motion.div>
        )}

<<<<<<< HEAD
              {(editablePlan && currentStep === "complete") ||
              (selectedFile && !fileUrl && currentStep !== "error") ? (
                <Button
                  onClick={handleDone}
                  disabled={
                    currentStep === "uploading" || currentStep === "analyzing"
                  }
                  className="flex-1 bg-gradient-to-r from-blue-500 to-indigo-600 hover:from-blue-600 hover:to-indigo-700 text-white font-bold  h-14 rounded-xl shadow-lg transition-all"
                >
                  {currentStep === "uploading" ||
                  currentStep === "analyzing" ? (
                    <>
                      <Loader2 className="w-6 h-6 mr-3 animate-spin" />
                      Processing...
                    </>
                  ) : (
                    <>
                      <CheckCircle className="w-6 h-6 mr-3" />
                      Done
                    </>
                  )}
                </Button>
              ) : null}
=======
        {/* Main Content */}
        <div className="grid grid-cols-1 lg:grid-cols-3 gap-8">
          {/* Upload Section */}
          <motion.div
            initial={{ opacity: 0, x: -20 }}
            animate={{ opacity: 1, x: 0 }}
            transition={{ duration: 0.5 }}
            className="lg:col-span-2 space-y-6"
          >
            {/* Upload Card */}
            <Card className="border border-gray-200 dark:border-gray-700 shadow-sm bg-white dark:bg-gray-800 rounded-xl">
              <CardHeader className="pb-4 border-b border-gray-200 dark:border-gray-700">
                <CardTitle className="flex items-center gap-3 text-gray-900 dark:text-white">
                  <div className="p-2 rounded-full bg-blue-50 dark:bg-blue-900/20">
                    <UploadCloud className="w-5 h-5" style={{ color: RISA_BLUE }} />
                  </div>
                  <div>
                    <div className="text-lg font-semibold">Upload Your Floor Plan</div>
                    <CardDescription className="text-gray-600 dark:text-gray-300">
                      Supported formats: JPG, PNG, PDF, DWG, DXF, RVT, IFC, ZIP, CSV, XLSX, WEBP (Max 10MB)
                    </CardDescription>
                  </div>
                </CardTitle>
              </CardHeader>
              <CardContent className="p-6">
                <AnimatePresence mode="wait">
                  {fileUrl ? (
                    <motion.div
                      key="file-uploaded"
                      initial={{ opacity: 0, scale: 0.95 }}
                      animate={{ opacity: 1, scale: 1 }}
                      exit={{ opacity: 0, scale: 0.95 }}
                      className="space-y-4"
                    >
                      <div className="flex items-center space-x-4 p-4 bg-gray-50 dark:bg-gray-700/50 rounded-lg border border-gray-200 dark:border-gray-600">
                        <div className="p-3 rounded-full bg-blue-100 dark:bg-blue-900/20">
                          <LucideFileText className="w-6 h-6" style={{ color: RISA_BLUE }} />
                        </div>
                        <div className="flex-1 min-w-0">
                          <p className="font-medium text-gray-900 dark:text-white truncate">
                            {selectedFile?.name || "Uploaded Plan"}
                          </p>
                          <p className="text-sm text-gray-500 dark:text-gray-400">
                            {selectedFile?.size ? `Size: ${(selectedFile.size / 1024 / 1024).toFixed(2)} MB` : 'Plan file'}
                          </p>
                        </div>
                        <div className="flex items-center space-x-2">
                          <motion.div
                            whileHover={{ scale: 1.05 }}
                            whileTap={{ scale: 0.95 }}
                          >
                            <Button
                              variant="outline"
                              size="sm"
                              onClick={() => setShowPreviewModal(true)}
                              className="border-blue-600 text-blue-600 hover:bg-blue-50 dark:border-blue-400 dark:text-blue-400 dark:hover:bg-blue-900/20"
                            >
                              <Eye className="w-4 h-4" />
                            </Button>
                          </motion.div>
                          <motion.div
                            whileHover={{ scale: 1.05 }}
                            whileTap={{ scale: 0.95 }}
                          >
                            <Button
                              variant="outline"
                              size="sm"
                              onClick={() => downloadFile(fileUrl, selectedFile?.name || "plan")}
                              className="border-blue-600 text-blue-600 hover:bg-blue-50 dark:border-blue-400 dark:text-blue-400 dark:hover:bg-blue-900/20"
                            >
                              <Download className="w-4 h-4" />
                            </Button>
                          </motion.div>
                          <motion.div
                            whileHover={{ scale: 1.05 }}
                            whileTap={{ scale: 0.95 }}
                          >
                            <Button
                              variant="outline"
                              size="sm"
                              onClick={handleRemoveFile}
                              className="border-red-600 text-red-600 hover:bg-red-50 dark:border-red-400 dark:text-red-400 dark:hover:bg-red-900/20"
                            >
                              <Trash2 className="w-4 h-4" />
                            </Button>
                          </motion.div>
                        </div>
                      </div>
                      <div className="flex space-x-3 pt-4">
                        <motion.div
                          whileHover={{ scale: 1.05 }}
                          whileTap={{ scale: 0.95 }}
                          className="flex-1"
                        >
                          <Button
                            variant="outline"
                            onClick={() => navigate("/quotes/new", { state: { quoteData } })}
                            className="w-full rounded-full border-gray-300 dark:border-gray-600"
                          >
                            Cancel
                          </Button>
                        </motion.div>
                        <motion.div
                          whileHover={{ scale: 1.05 }}
                          whileTap={{ scale: 0.95 }}
                          className="flex-1"
                        >
                          <Button 
                            variant="outline" 
                            onClick={handleRetry} 
                            className="w-full rounded-full border-blue-600 text-blue-600 hover:bg-blue-50 dark:border-blue-400 dark:text-blue-400 dark:hover:bg-blue-900/20"
                          >
                            <RefreshCw className="w-4 h-4 mr-2" />
                            Retry Analysis
                          </Button>
                        </motion.div>
                      </div>
                    </motion.div>
                  ) : !selectedFile ? (
                    <motion.div
                      key="file-upload"
                      initial={{ opacity: 0, scale: 0.95 }}
                      animate={{ opacity: 1, scale: 1 }}
                      exit={{ opacity: 0, scale: 0.95 }}
                    >
                      <div
                        className="border-2 border-dashed rounded-xl p-12 text-center cursor-pointer transition-all duration-300 hover:border-blue-500 hover:bg-blue-50/50 dark:hover:bg-blue-900/10"
                        style={{ borderColor: RISA_BLUE }}
                        onClick={() => fileInputRef.current?.click()}
                      >
                        <UploadCloud className="w-16 h-16 mx-auto mb-4" style={{ color: RISA_BLUE }} />
                        <p className="text-gray-600 mb-4 text-lg font-medium dark:text-gray-300">
                          Drag & drop your floor plan
                        </p>
                        <p className="text-sm text-gray-500 dark:text-gray-400 mb-6">
                          or click to browse files
                        </p>
                        <motion.div
                          whileHover={{ scale: 1.05 }}
                          whileTap={{ scale: 0.95 }}
                        >
                          <Button
                            className="rounded-full font-semibold shadow-md hover:shadow-lg transition-all duration-300"
                            style={{
                              backgroundColor: RISA_BLUE,
                              color: RISA_WHITE,
                              padding: "0.75rem 2rem",
                            }}
                          >
                            Choose File
                          </Button>
                        </motion.div>
                        <Input
                          ref={fileInputRef}
                          type="file"
                          accept=".jpg,.jpeg,.png,.pdf,.dwg,.dxf,.rvt,.ifc,.pln,.zip,.csv,.xlsx,.txt,.webp"
                          onChange={handleFileChange}
                          className="hidden"
                        />
                      </div>
                    </motion.div>
                  ) : (
                    <motion.div
                      key="file-processing"
                      initial={{ opacity: 0, scale: 0.95 }}
                      animate={{ opacity: 1, scale: 1 }}
                      exit={{ opacity: 0, scale: 0.95 }}
                      className="space-y-6"
                    >
                      <div className="flex items-center space-x-4 p-4 bg-gray-50 dark:bg-gray-700/50 rounded-lg border border-gray-200 dark:border-gray-600">
                        <div className="p-3 rounded-full bg-blue-100 dark:bg-blue-900/20">
                          <FileText className="w-6 h-6" style={{ color: RISA_BLUE }} />
                        </div>
                        <div className="flex-1">
                          <p className="font-medium text-gray-900 dark:text-white">{selectedFile.name}</p>
                          <p className="text-sm text-gray-500 dark:text-gray-400">
                            {(selectedFile.size / 1024 / 1024).toFixed(2)} MB
                          </p>
                        </div>
                        <motion.div
                          whileHover={{ scale: 1.05 }}
                          whileTap={{ scale: 0.95 }}
                        >
                          <Button
                            variant="outline"
                            size="sm"
                            onClick={handleRemoveFile}
                            className="border-red-600 text-red-600 hover:bg-red-50 dark:border-red-400 dark:text-red-400 dark:hover:bg-red-900/20"
                          >
                            <Trash2 className="w-4 h-4" />
                          </Button>
                        </motion.div>
                      </div>
                      {previewUrl && (
                        <Card className="border border-gray-200 dark:border-gray-600 overflow-hidden">
                          <CardHeader className="pb-3">
                            <CardTitle className="text-lg flex items-center justify-between text-gray-900 dark:text-white">
                              <div className="flex items-center gap-2">
                                <Eye className="w-5 h-5" style={{ color: RISA_BLUE }} />
                                Plan Preview
                              </div>
                              <Button
                                variant="outline"
                                size="sm"
                                onClick={() => setShowPreviewModal(true)}
                                className="flex items-center gap-2"
                              >
                                <Maximize2 className="w-4 h-4" />
                                Expand
                              </Button>
                            </CardTitle>
                          </CardHeader>
                          <CardContent className="p-4">
                            <div
                              className="w-full h-64 rounded-lg overflow-hidden cursor-pointer hover:shadow-lg transition-shadow border-2 border-gray-300 dark:border-gray-600 bg-gray-100 dark:bg-gray-900 flex items-center justify-center"
                              onClick={() => setShowPreviewModal(true)}
                            >
                              {selectedFile.type.startsWith('image/') ? (
                                <img
                                  src={previewUrl}
                                  alt="Plan preview"
                                  className="w-full h-full object-contain"
                                />
                              ) : selectedFile.type === 'application/pdf' ? (
                                <div className="text-center p-4">
                                  <FileText className="w-16 h-16 mx-auto text-gray-400 mb-2" />
                                  <p className="text-gray-600 dark:text-gray-300">PDF Document</p>
                                  <p className="text-sm text-gray-500 dark:text-gray-400">Click to view</p>
                                </div>
                              ) : (
                                <div className="text-center p-4">
                                  <FileIcon className="w-16 h-16 mx-auto text-gray-400 mb-2" />
                                  <p className="text-gray-600 dark:text-gray-300">{selectedFile.name}</p>
                                  <p className="text-sm text-gray-500 dark:text-gray-400">Click to preview</p>
                                </div>
                              )}
                            </div>
                          </CardContent>
                        </Card>
                      )}
                    </motion.div>
                  )}
                </AnimatePresence>
              </CardContent>
            </Card>

            {/* Data Editing Section — Mobile Only */}
            {currentStep === "complete" && editablePlan && (
              <div className="lg:hidden">
                <motion.div
                  initial={{ opacity: 0, y: 20 }}
                  animate={{ opacity: 1, y: 0 }}
                  transition={{ duration: 0.5, delay: 0.2 }}
                >
                  <Card className="border border-gray-200 dark:border-gray-700 shadow-sm bg-white dark:bg-gray-800 rounded-xl">
                    <CardHeader className="pb-4 border-b border-gray-200 dark:border-gray-700">
                      <CardTitle className="flex items-center gap-3 text-gray-900 dark:text-white">
                        <div className="p-2 rounded-full bg-blue-50 dark:bg-blue-900/20">
                          <Edit3 className="w-5 h-5" style={{ color: RISA_BLUE }} />
                        </div>
                        <div>
                          <div className="text-lg font-semibold">Review & Edit Extracted Data</div>
                          <CardDescription className="text-gray-600 dark:text-gray-300">
                            Verify and modify the AI-extracted plan details
                          </CardDescription>
                        </div>
                      </CardTitle>
                    </CardHeader>
                    <CardContent className="p-6">
                      <EditablePlanSection
                        editablePlan={editablePlan}
                        setEditablePlan={setEditablePlan}
                      />
                    </CardContent>
                  </Card>
                </motion.div>
              </div>
            )}

            {/* Action Buttons */}
            <div className="flex space-x-3">
              <motion.div
                whileHover={{ scale: 1.05 }}
                whileTap={{ scale: 0.95 }}
                className="flex-1"
              >
                <Button
                  variant="outline"
                  onClick={() => navigate("/quotes/new")}
                  className="w-full rounded-full border-gray-300 dark:border-gray-600 text-gray-700 dark:text-gray-300 hover:bg-gray-50 dark:hover:bg-gray-800 h-12"
                >
                  Cancel
                </Button>
              </motion.div>
              {!fileUrl && selectedFile && currentStep !== "error" && (
                <motion.div
                  whileHover={{ scale: 1.05 }}
                  whileTap={{ scale: 0.95 }}
                  className="flex-1"
                >
                  <Button
                    onClick={handleDone}
                    disabled={currentStep === "uploading" || currentStep === "analyzing"}
                    className="w-full rounded-full font-semibold shadow-md hover:shadow-lg transition-all duration-300 h-12"
                    style={{
                      backgroundColor: RISA_BLUE,
                      color: RISA_WHITE,
                    }}
                  >
                    {currentStep === "uploading" || currentStep === "analyzing" ? (
                      <>
                        <Loader2 className="w-4 h-4 mr-2 animate-spin" />
                        Processing...
                      </>
                    ) : (
                      <>
                        <CheckCircle className="w-4 h-4 mr-2" />
                        Save & Continue
                        <ArrowRight className="w-4 h-4 ml-2" />
                      </>
                    )}
                  </Button>
                </motion.div>
              )}
>>>>>>> 5c9535fb
            </div>
          </motion.div>

          {/* Info Panel */}
          <motion.div
            initial={{ opacity: 0, x: 20 }}
            animate={{ opacity: 1, x: 0 }}
            transition={{ duration: 0.5, delay: 0.2 }}
            className="space-y-6"
          >
            <Card className="border border-gray-200 dark:border-gray-700 shadow-sm bg-white dark:bg-gray-800 rounded-xl">
              <CardHeader className="pb-4">
                <CardTitle className="flex items-center gap-2 text-gray-900 dark:text-white">
                  <Zap className="w-5 h-5" style={{ color: RISA_BLUE }} />
                  AI-Powered Analysis
                </CardTitle>
              </CardHeader>
              <CardContent className="space-y-4">
                <div className="space-y-3">
                  {[
                    { icon: Building, text: "Automatic room detection" },
                    { icon: Ruler, text: "Precise dimension extraction" },
                    { icon: DoorOpen, text: "Door and window identification" },
                    { icon: BarChart3, text: "Material quantity calculations" },
                    { icon: Target, text: "95%+ accuracy guarantee" }
                  ].map((item, index) => (
                    <motion.div
                      key={index}
                      initial={{ opacity: 0, x: 10 }}
                      animate={{ opacity: 1, x: 0 }}
                      transition={{ duration: 0.3, delay: index * 0.1 }}
                      className="flex items-center gap-3 p-3 bg-gray-50 dark:bg-gray-700/50 rounded-lg"
                    >
                      <div className="p-2 rounded-full bg-blue-100 dark:bg-blue-900/20">
                        <item.icon className="w-4 h-4" style={{ color: RISA_BLUE }} />
                      </div>
                      <span className="text-sm text-gray-700 dark:text-gray-300">{item.text}</span>
                    </motion.div>
                  ))}
                </div>
              </CardContent>
            </Card>
            <Card className="border border-gray-200 dark:border-gray-700 shadow-sm bg-white dark:bg-gray-800 rounded-xl">
              <CardHeader className="pb-4">
                <CardTitle className="flex items-center gap-2 text-gray-900 dark:text-white">
                  <Eye className="w-5 h-5" style={{ color: RISA_BLUE }} />
                  Supported Formats
                </CardTitle>
              </CardHeader>
              <CardContent>
                <div className="space-y-2 text-sm text-gray-600 dark:text-gray-300">
                  <p>• JPG/JPEG images</p>
                  <p>• PNG images</p>
                  <p>• PDF documents</p>
                  <p>• DWG/DXF CAD files</p>
                  <p>• RVT/IFC BIM files</p>
                  <p>• ZIP archives</p>
                  <p>• CSV/XLSX data files</p>
                  <p>• WEBP images</p>
                  <p className="text-xs text-gray-500 dark:text-gray-400 mt-3">
                    Maximum file size: 10MB
                  </p>
                </div>
              </CardContent>
            </Card>
          </motion.div>
        </div>
      </div>
<<<<<<< HEAD
=======

      {/* Modals */}
      {showPreviewModal && previewUrl && (
        <PreviewModal
          fileUrl={previewUrl}
          fileType={selectedFile?.type || ""}
          fileName={selectedFile?.name || "Plan File"}
          onClose={() => setShowPreviewModal(false)}
        />
      )}
      {showEditModal && editablePlan && (
        <EditModal
          editablePlan={editablePlan}
          setEditablePlan={setEditablePlan}
          isOpen={showEditModal}
          onClose={() => setShowEditModal(false)}
        />
      )}
>>>>>>> 5c9535fb
    </div>
  );
};

export default UploadPlan;<|MERGE_RESOLUTION|>--- conflicted
+++ resolved
@@ -18,11 +18,7 @@
   LayoutDashboard,
   DoorOpen,
   RefreshCw,
-<<<<<<< HEAD
   Image as ImageIcon,
-=======
-  ImageIcon as Image,
->>>>>>> 5c9535fb
   LucideAppWindow,
   HardDriveDownload,
   FileIcon,
@@ -31,19 +27,6 @@
   AlertCircle,
   Eye,
   X,
-<<<<<<< HEAD
-=======
-  ChevronLeft,
-  Target,
-  Building,
-  Ruler,
-  Edit3,
-  Download,
-  ArrowRight,
-  Zap,
-  BarChart3,
-  Maximize2,
->>>>>>> 5c9535fb
 } from "lucide-react";
 import { ExtractedPlan, usePlan } from "@/contexts/PlanContext";
 import { usePlanUpload } from "@/hooks/usePlanUpload";
@@ -64,15 +47,11 @@
 export interface Door {
   sizeType: string;
   standardSize: string;
-<<<<<<< HEAD
   custom: {
     height: string;
     width: string;
     price?: string;
   };
-=======
-  custom: { height: string; width: string; price?: string };
->>>>>>> 5c9535fb
   type: string;
   frame: string;
   count: number;
@@ -80,15 +59,11 @@
 export interface Window {
   sizeType: string;
   standardSize: string;
-<<<<<<< HEAD
   custom: {
     height: string;
     width: string;
     price?: string;
   };
-=======
-  custom: { height: string; width: string; price?: string };
->>>>>>> 5c9535fb
   glass: string;
   frame: string;
   count: number;
@@ -119,27 +94,12 @@
   file_name?: string;
   note?: string;
 }
-<<<<<<< HEAD
 const PreviewModal = ({
   fileUrl,
   fileType,
 }: {
   fileUrl: string;
   fileType: string;
-=======
-
-// Enhanced Preview Modal Component
-const PreviewModal = ({
-  fileUrl,
-  fileType,
-  fileName,
-  onClose,
-}: {
-  fileUrl: string;
-  fileType: string;
-  fileName: string;
-  onClose: () => void;
->>>>>>> 5c9535fb
 }) => {
   const isPDF =
     fileType === "application/pdf" || fileUrl.toLowerCase().endsWith(".pdf");
@@ -147,7 +107,6 @@
     fileType.startsWith("image/") ||
     fileUrl.toLowerCase().match(/\.(jpg|jpeg|png|webp|gif|bmp)$/);
   return (
-<<<<<<< HEAD
     <div className="p-4 max-h-[80vh] w-full overflow-auto">
       {isPDF ? (
         <iframe
@@ -723,67 +682,6 @@
                     : "Try Again"}
                 </Button>
               )}
-=======
-    <div className="fixed inset-0 bg-black/80 flex items-center justify-center z-50 p-4">
-      <div className="bg-white dark:bg-gray-800 rounded-2xl max-w-6xl w-full max-h-[95vh] overflow-hidden">
-        <div className="flex justify-between items-center p-6 border-b border-gray-200 dark:border-gray-700">
-          <div>
-            <h3 className="text-xl font-semibold text-gray-900 dark:text-white">Plan Preview</h3>
-            <p className="text-sm text-gray-600 dark:text-gray-300 mt-1">{fileName}</p>
-          </div>
-          <div className="flex items-center gap-2">
-            <Button
-              variant="outline"
-              size="sm"
-              onClick={() => window.open(fileUrl, '_blank')}
-              className="flex items-center gap-2"
-            >
-              <Maximize2 className="w-4 h-4" />
-              Open in New Tab
-            </Button>
-            <Button
-              variant="ghost"
-              size="icon"
-              onClick={onClose}
-              className="text-gray-500 hover:text-gray-700 dark:text-gray-400 dark:hover:text-gray-200"
-            >
-              <X className="w-6 h-6" />
-            </Button>
-          </div>
-        </div>
-        <div className="p-6 max-h-[80vh] w-full overflow-auto flex items-center justify-center bg-gray-100 dark:bg-gray-900">
-          {isPDF ? (
-            <iframe
-              src={fileUrl}
-              className="w-full h-[70vh] rounded-lg border border-gray-200 dark:border-gray-600 shadow-lg"
-              title="PDF Preview"
-            />
-          ) : isImage ? (
-            <div className="flex flex-col items-center">
-              <img
-                src={fileUrl}
-                alt="Plan preview"
-                className="max-w-full max-h-[70vh] rounded-lg shadow-2xl object-contain border-4 border-white dark:border-gray-700"
-              />
-              <p className="text-sm text-gray-500 dark:text-gray-400 mt-4">
-                Click outside or press ESC to close
-              </p>
-            </div>
-          ) : (
-            <div className="text-center py-12">
-              <FileIcon className="w-24 h-24 mx-auto text-gray-400 mb-6" />
-              <p className="text-gray-600 dark:text-gray-300 text-lg mb-4">
-                Preview not available for this file type
-              </p>
-              <Button
-                variant="outline"
-                onClick={() => window.open(fileUrl, '_blank')}
-                className="flex items-center gap-2"
-              >
-                <Download className="w-4 h-4" />
-                Download File
-              </Button>
->>>>>>> 5c9535fb
             </div>
           )}
         </div>
@@ -792,7 +690,6 @@
   );
 };
 
-<<<<<<< HEAD
             {retryCount >= MAX_RETRIES && (
               <div className="mt-4 p-4 bg-yellow-50 dark:bg-yellow-900/20 rounded-lg border border-yellow-200 dark:border-yellow-800">
                 <p className="text-yellow-800 dark:text-yellow-200 text-sm">
@@ -1210,296 +1107,6 @@
                   >
                     <HardDriveDownload className="w-6 h-6" />
                   </Button>
-=======
-// Reusable Editable Plan Section
-const EditablePlanSection = ({
-  editablePlan,
-  setEditablePlan,
-}: {
-  editablePlan: ExtractedPlan;
-  setEditablePlan: React.Dispatch<React.SetStateAction<ExtractedPlan | null>>;
-}) => {
-  return (
-    <div className="space-y-6">
-      <div className="grid grid-cols-1 md:grid-cols-2 gap-4">
-        <div>
-          <Label className="text-sm font-medium text-gray-700 dark:text-gray-300 flex items-center gap-2 mb-2">
-            <Building className="w-4 h-4" />
-            Number of Floors
-          </Label>
-          <Input
-            type="number"
-            min="1"
-            value={editablePlan.floors}
-            onChange={(e) =>
-              setEditablePlan((prev) =>
-                prev
-                  ? { ...prev, floors: parseInt(e.target.value) || 1 }
-                  : prev
-            )
-            }
-            className="border-gray-300 dark:border-gray-600 bg-white dark:bg-gray-700 text-gray-900 dark:text-white"
-          />
-        </div>
-        <div>
-          <Label className="text-sm font-medium text-gray-700 dark:text-gray-300 flex items-center gap-2 mb-2">
-            <FileText className="w-4 h-4" />
-            File Name
-          </Label>
-          <Input
-            value={editablePlan.file_name || ""}
-            onChange={(e) =>
-              setEditablePlan((prev) =>
-                prev ? { ...prev, file_name: e.target.value } : prev
-              )
-            }
-            className="border-gray-300 dark:border-gray-600 bg-white dark:bg-gray-700 text-gray-900 dark:text-white"
-          />
-        </div>
-      </div>
-      <div className="space-y-4">
-        <h4 className="font-semibold text-gray-900 dark:text-white flex items-center gap-2">
-          <Target className="w-4 h-4" style={{ color: RISA_BLUE }} />
-          Room Details ({editablePlan.rooms.length} rooms detected)
-        </h4>
-        <div className="space-y-4 max-h-96 overflow-y-auto pr-2">
-          {editablePlan.rooms.map((room, i) => (
-            <Card key={i} className="border border-gray-200 dark:border-gray-700 bg-white dark:bg-gray-800">
-              <CardContent className="p-4">
-                <h5 className="font-medium mb-3 text-blue-600 dark:text-blue-400 flex items-center gap-2">
-                  <Ruler className="w-4 h-4" />
-                  Room {i + 1}: {room.room_name || "Unnamed"}
-                </h5>
-                <div className="grid grid-cols-1 md:grid-cols-2 gap-3 mb-3">
-                  <div>
-                    <Label className="text-xs text-gray-600 dark:text-gray-400">Room Name</Label>
-                    <Input
-                      placeholder="Room Name"
-                      value={room.room_name}
-                      onChange={(e) =>
-                        setEditablePlan((prev) =>
-                          prev
-                            ? {
-                                ...prev,
-                                rooms: prev.rooms.map((r, idx) =>
-                                  idx === i ? { ...r, room_name: e.target.value } : r
-                                ),
-                              }
-                            : prev
-                        )
-                      }
-                      className="border-gray-300 dark:border-gray-600 bg-white dark:bg-gray-700 text-gray-900 dark:text-white text-sm"
-                    />
-                  </div>
-                  <div>
-                    <Label className="text-xs text-gray-600 dark:text-gray-400">Length (m)</Label>
-                    <Input
-                      type="number"
-                      step="0.01"
-                      placeholder="Length"
-                      value={room.length}
-                      onChange={(e) =>
-                        setEditablePlan((prev) =>
-                          prev
-                            ? {
-                                ...prev,
-                                rooms: prev.rooms.map((r, idx) =>
-                                  idx === i ? { ...r, length: e.target.value } : r
-                                ),
-                              }
-                            : prev
-                        )
-                      }
-                      className="border-gray-300 dark:border-gray-600 bg-white dark:bg-gray-700 text-gray-900 dark:text-white text-sm"
-                    />
-                  </div>
-                  <div>
-                    <Label className="text-xs text-gray-600 dark:text-gray-400">Width (m)</Label>
-                    <Input
-                      type="number"
-                      step="0.01"
-                      placeholder="Width"
-                      value={room.width}
-                      onChange={(e) =>
-                        setEditablePlan((prev) =>
-                          prev
-                            ? {
-                                ...prev,
-                                rooms: prev.rooms.map((r, idx) =>
-                                  idx === i ? { ...r, width: e.target.value } : r
-                                ),
-                              }
-                            : prev
-                        )
-                      }
-                      className="border-gray-300 dark:border-gray-600 bg-white dark:bg-gray-700 text-gray-900 dark:text-white text-sm"
-                    />
-                  </div>
-                  <div>
-                    <Label className="text-xs text-gray-600 dark:text-gray-400">Height (m)</Label>
-                    <Input
-                      type="number"
-                      step="0.01"
-                      placeholder="Height"
-                      value={room.height}
-                      onChange={(e) =>
-                        setEditablePlan((prev) =>
-                          prev
-                            ? {
-                                ...prev,
-                                rooms: prev.rooms.map((r, idx) =>
-                                  idx === i ? { ...r, height: e.target.value } : r
-                                ),
-                              }
-                            : prev
-                        )
-                      }
-                      className="border-gray-300 dark:border-gray-600 bg-white dark:bg-gray-700 text-gray-900 dark:text-white text-sm"
-                    />
-                  </div>
-                </div>
-                <div className="grid grid-cols-1 md:grid-cols-3 gap-3 mb-3">
-                  <div>
-                    <Label className="text-xs text-gray-600 dark:text-gray-400">Block Type</Label>
-                    <Input
-                      placeholder="Block Type"
-                      value={room.blockType}
-                      onChange={(e) =>
-                        setEditablePlan((prev) =>
-                          prev
-                            ? {
-                                ...prev,
-                                rooms: prev.rooms.map((r, idx) =>
-                                  idx === i ? { ...r, blockType: e.target.value } : r
-                                ),
-                              }
-                            : prev
-                        )
-                      }
-                      className="border-gray-300 dark:border-gray-600 bg-white dark:bg-gray-700 text-gray-900 dark:text-white text-sm"
-                    />
-                  </div>
-                  <div>
-                    <Label className="text-xs text-gray-600 dark:text-gray-400">Wall Thickness (m)</Label>
-                    <Input
-                      type="number"
-                      step="0.01"
-                      placeholder="Thickness"
-                      value={room.thickness}
-                      onChange={(e) =>
-                        setEditablePlan((prev) =>
-                          prev
-                            ? {
-                                ...prev,
-                                rooms: prev.rooms.map((r, idx) =>
-                                  idx === i ? { ...r, thickness: e.target.value } : r
-                                ),
-                              }
-                            : prev
-                        )
-                      }
-                      className="border-gray-300 dark:border-gray-600 bg-white dark:bg-gray-700 text-gray-900 dark:text-white text-sm"
-                    />
-                  </div>
-                  <div>
-                    <Label className="text-xs text-gray-600 dark:text-gray-400">Plaster Type</Label>
-                    <Input
-                      placeholder="Plaster"
-                      value={room.plaster}
-                      onChange={(e) =>
-                        setEditablePlan((prev) =>
-                          prev
-                            ? {
-                                ...prev,
-                                rooms: prev.rooms.map((r, idx) =>
-                                  idx === i ? { ...r, plaster: e.target.value } : r
-                                ),
-                              }
-                            : prev
-                        )
-                      }
-                      className="border-gray-300 dark:border-gray-600 bg-white dark:bg-gray-700 text-gray-900 dark:text-white text-sm"
-                    />
-                  </div>
-                </div>
-                <div className="grid grid-cols-1 md:grid-cols-2 gap-3">
-                  <div>
-                    <Label className="text-xs flex items-center text-gray-700 dark:text-gray-300 mb-1">
-                      <DoorOpen className="w-3 h-3 mr-1 text-green-500" /> Doors Count
-                    </Label>
-                    <Input
-                      type="number"
-                      min="0"
-                      value={room.doors?.length || 0}
-                      onChange={(e) => {
-                        const count = Math.max(0, parseInt(e.target.value) || 0);
-                        setEditablePlan((prev) =>
-                          prev
-                            ? {
-                                ...prev,
-                                rooms: prev.rooms.map((r, idx) =>
-                                  idx === i
-                                    ? {
-                                        ...r,
-                                        doors: Array.from({ length: count }, (_, di) =>
-                                          r.doors[di] || {
-                                            sizeType: "standard",
-                                            standardSize: "0.9 × 2.1 m",
-                                            custom: { height: "", width: "", price: "" },
-                                            type: "Panel",
-                                            frame: "Wood",
-                                            count: 1,
-                                          }
-                                        ),
-                                      }
-                                    : r
-                                ),
-                              }
-                            : prev
-                        );
-                      }}
-                      className="border-gray-300 dark:border-gray-600 bg-white dark:bg-gray-700 text-gray-900 dark:text-white text-sm"
-                    />
-                  </div>
-                  <div>
-                    <Label className="text-xs flex items-center text-gray-700 dark:text-gray-300 mb-1">
-                      <LucideAppWindow className="w-3 h-3 mr-1 text-blue-500" /> Windows Count
-                    </Label>
-                    <Input
-                      type="number"
-                      min="0"
-                      value={room.windows?.length || 0}
-                      onChange={(e) => {
-                        const count = Math.max(0, parseInt(e.target.value) || 0);
-                        setEditablePlan((prev) =>
-                          prev
-                            ? {
-                                ...prev,
-                                rooms: prev.rooms.map((r, idx) =>
-                                  idx === i
-                                    ? {
-                                        ...r,
-                                        windows: Array.from({ length: count }, (_, wi) =>
-                                          r.windows[wi] || {
-                                            sizeType: "standard",
-                                            standardSize: "1.2 × 1.2 m",
-                                            custom: { height: "", width: "", price: "" },
-                                            glass: "Clear",
-                                            frame: "Aluminum",
-                                            count: 1,
-                                          }
-                                        ),
-                                      }
-                                    : r
-                                ),
-                              }
-                            : prev
-                        );
-                      }}
-                      className="border-gray-300 dark:border-gray-600 bg-white dark:bg-gray-700 text-gray-900 dark:text-white text-sm"
-                    />
-                  </div>
->>>>>>> 5c9535fb
                 </div>
               </CardContent>
             </Card>
@@ -1510,7 +1117,6 @@
   );
 };
 
-<<<<<<< HEAD
                 <div className="flex space-x-4">
                   <Button
                     variant="outline"
@@ -1566,572 +1172,6 @@
                 className="flex-1 dark:hover:bg-primary hover:bg-blue-700 hover:text-white h-14"
               >
                 Cancel
-=======
-// Edit Modal for Large Screens
-const EditModal = ({
-  editablePlan,
-  setEditablePlan,
-  isOpen,
-  onClose,
-}: {
-  editablePlan: ExtractedPlan;
-  setEditablePlan: React.Dispatch<React.SetStateAction<ExtractedPlan | null>>;
-  isOpen: boolean;
-  onClose: () => void;
-}) => {
-  if (!isOpen) return null;
-  return (
-    <div className="fixed inset-0 bg-black/70 flex items-center justify-center z-50 p-4">
-      <motion.div
-        initial={{ opacity: 0, scale: 0.9 }}
-        animate={{ opacity: 1, scale: 1 }}
-        exit={{ opacity: 0, scale: 0.9 }}
-        className="bg-white dark:bg-gray-800 rounded-2xl w-full max-w-5xl max-h-[90vh] overflow-hidden flex flex-col"
-      >
-        <div className="flex justify-between items-center p-6 border-b border-gray-200 dark:border-gray-700">
-          <h3 className="text-xl font-semibold text-gray-900 dark:text-white">
-            Edit Extracted Plan
-          </h3>
-          <Button
-            variant="ghost"
-            size="icon"
-            onClick={onClose}
-          >
-            <X className="w-6 h-6" />
-          </Button>
-        </div>
-        <div className="flex-1 overflow-auto p-6">
-          <EditablePlanSection
-            editablePlan={editablePlan}
-            setEditablePlan={setEditablePlan}
-          />
-        </div>
-        <div className="p-6 border-t border-gray-200 dark:border-gray-700 bg-gray-50 dark:bg-gray-900/50">
-          <Button
-            onClick={onClose}
-            className="w-full rounded-full font-semibold"
-            style={{ backgroundColor: RISA_BLUE, color: RISA_WHITE }}
-          >
-            Close & Save Later
-          </Button>
-        </div>
-      </motion.div>
-    </div>
-  );
-};
-
-const UploadPlan = () => {
-  const [selectedFile, setSelectedFile] = useState<File | null>(null);
-  const [fileUrl, setFileUrl] = useState<string | null>(null);
-  const [previewUrl, setPreviewUrl] = useState<string | null>(null);
-  const [showPreviewModal, setShowPreviewModal] = useState(false);
-  const [showEditModal, setShowEditModal] = useState(false);
-  const [currentStep, setCurrentStep] = useState<
-    "idle" | "uploading" | "analyzing" | "complete" | "error"
-  >("idle");
-  const [confidence, setConfidence] = useState<number>(0);
-  const [extractedDataPreview, setExtractedDataPreview] =
-    useState<ParsedPlan | null>(null);
-  const [editablePlan, setEditablePlan] = useState<ExtractedPlan | null>(null);
-  const [response, setResponse] = useState([]);
-  const [error, setError] = useState<{
-    message: string;
-    type: "upload" | "analysis" | "save" | "network";
-    retryable: boolean;
-  } | null>(null);
-  const [retryCount, setRetryCount] = useState(0);
-  const [analysisTimeLeft, setAnalysisTimeLeft] = useState<number | null>(null);
-  const navigate = useNavigate();
-  const { user, profile } = useAuth();
-  const location = useLocation();
-  const { quoteData } = location.state || {};
-  const { uploadPlan, deletePlan } = usePlanUpload();
-  const { setExtractedPlan } = usePlan();
-  const { toast } = useToast();
-  const fileInputRef = useRef<HTMLInputElement>(null);
-  const MAX_RETRIES = 3;
-
-  useEffect(() => {
-    if (quoteData?.plan_file_url) {
-      setFileUrl(quoteData.plan_file_url);
-      setPreviewUrl(quoteData.plan_file_url);
-    }
-  }, [quoteData]);
-
-  // Close modals on ESC
-  useEffect(() => {
-    const handleEsc = (e: KeyboardEvent) => {
-      if (e.key === 'Escape') {
-        setShowPreviewModal(false);
-        setShowEditModal(false);
-      }
-    };
-    window.addEventListener('keydown', handleEsc);
-    return () => window.removeEventListener('keydown', handleEsc);
-  }, []);
-
-  // Timer for analysis phase
-  useEffect(() => {
-    let timer: NodeJS.Timeout | null = null;
-
-    if (currentStep === "analyzing") {
-      const ESTIMATED_DURATION = 15; // seconds
-      setAnalysisTimeLeft(ESTIMATED_DURATION);
-
-      timer = setInterval(() => {
-        setAnalysisTimeLeft((prev) => {
-          if (prev === null || prev <= 1) {
-            if (timer) clearInterval(timer);
-            return null;
-          }
-          return prev - 1;
-        });
-      }, 1000);
-    } else {
-      setAnalysisTimeLeft(null);
-      if (timer) clearInterval(timer);
-    }
-
-    return () => {
-      if (timer) clearInterval(timer);
-    };
-  }, [currentStep]);
-
-  // Auto-open edit modal on desktop when complete
-  useEffect(() => {
-    if (currentStep === "complete" && window.innerWidth >= 1024) {
-      setShowEditModal(true);
-    }
-  }, [currentStep]);
-
-  async function downloadFile(publicUrl: string, file_name: string) {
-    try {
-      const url = new URL(publicUrl);
-      const pathParts = url.pathname.split("/");
-      const bucketName = pathParts[5];
-      const filePath = pathParts.slice(6).join("/");
-      const { data: fileInfo, error: infoError } = await supabase.storage
-        .from(bucketName)
-        .list("", {
-          limit: 1,
-          search: filePath.split("/").pop(),
-        });
-      const response = await fetch(publicUrl);
-      if (response.ok) {
-        const blob = await response.blob();
-        const fileName = filePath.split("/").pop() || "downloaded-file";
-        const downloadUrl = window.URL.createObjectURL(blob);
-        const a = document.createElement("a");
-        a.href = downloadUrl;
-        a.download = fileName;
-        document.body.appendChild(a);
-        a.click();
-        window.URL.revokeObjectURL(downloadUrl);
-        document.body.removeChild(a);
-        toast({
-          title: "Download Started",
-          description: "File download has begun.",
-        });
-        return;
-      }
-      const { data, error } = await supabase.storage
-        .from(bucketName)
-        .createSignedUrl(filePath, 60);
-      if (error) {
-        throw error;
-      }
-      const signedResponse = await fetch(data.signedUrl);
-      if (!signedResponse.ok) {
-        throw new Error(`HTTP error! status: ${signedResponse.status}`);
-      }
-      const blob = await signedResponse.blob();
-      const fileName = filePath.split("/").pop() || "downloaded-file";
-      const downloadUrl = window.URL.createObjectURL(blob);
-      const a = document.createElement("a");
-      a.href = downloadUrl;
-      a.download = fileName;
-      document.body.appendChild(a);
-      a.click();
-      window.URL.revokeObjectURL(downloadUrl);
-      document.body.removeChild(a);
-      toast({
-        title: "Download Started",
-        description: "File download has begun.",
-      });
-    } catch (error) {
-      console.error("Error downloading file:", error);
-      toast({
-        title: "Download Failed",
-        description: "Could not download the file.",
-        variant: "destructive",
-      });
-    }
-  }
-
-  const handleRemoveFile = async () => {
-    if (fileUrl && quoteData?.id) {
-      await deletePlan(fileUrl);
-      await supabase
-        .from("quotes")
-        .update({ plan_file_url: null })
-        .eq("id", quoteData.id);
-      setFileUrl(null);
-      setPreviewUrl(null);
-      toast({
-        title: "Plan removed",
-        description: "The plan has been deleted from storage.",
-      });
-    }
-    setSelectedFile(null);
-    setCurrentStep("idle");
-    setExtractedDataPreview(null);
-    setEditablePlan(null);
-    setError(null);
-    setRetryCount(0);
-  };
-
-  const handleRetry = () => {
-    if (selectedFile && fileInputRef.current) {
-      const dt = new DataTransfer();
-      dt.items.add(selectedFile);
-      fileInputRef.current.files = dt.files;
-      setError(null);
-      setRetryCount((prev) => prev + 1);
-      handleFileChange({ target: { files: [selectedFile] } } as any);
-    }
-  };
-
-  const analyzePlan = async (
-    file: File,
-    setError: Function,
-    setCurrentStep: Function
-  ): Promise<ParsedPlan> => {
-    const formData = new FormData();
-    formData.append("file", file);
-    const res = await fetch("https://constructly-backend.onrender.com/api/plan/upload", {
-      method: "POST",
-      body: formData,
-    });
-    if (!res.ok) {
-      const errorText = await res.text();
-      throw new Error(`Analysis failed: ${res.status} - ${errorText}`);
-    }
-    const result = await res.json();
-    if (result.note) {
-      const noteText = result.note.toString().toLowerCase();
-      const errorKeywords = [
-        "error",
-        "failed",
-        "invalid",
-        "missing",
-        "unable",
-        "issue",
-        "exception",
-      ];
-      const containsError = errorKeywords.some((word) =>
-        noteText.includes(word)
-      );
-      if (containsError) {
-        setError({
-          message: result.note,
-          type: "analysis",
-          retryable: false,
-        });
-        setCurrentStep("error");
-        throw new Error(`Server reported issue: ${result.note}`);
-      }
-    }
-    if (!result.rooms || !Array.isArray(result.rooms)) {
-      throw new Error("Invalid response format: missing rooms array");
-    }
-    return result;
-  };
-
-  const uploadAndSave = async (file: File): Promise<string> => {
-    const fileUrl = await uploadPlan(file);
-    await supabase
-      .from("quotes")
-      .update({ plan_file_url: fileUrl })
-      .eq("id", quoteData.id);
-    return fileUrl;
-  };
-
-  const handleFileChange = async (e: React.ChangeEvent<HTMLInputElement>) => {
-    if (!e.target.files?.length) return;
-    const file = e.target.files[0];
-    const fileExt = file.name.split(".").pop()?.toLowerCase();
-    const validExtensions = [
-      "jpg",
-      "jpeg",
-      "png",
-      "pdf",
-      "dwg",
-      "dxf",
-      "rvt",
-      "ifc",
-      "pln",
-      "zip",
-      "csv",
-      "xlsx",
-      "txt",
-      "webp",
-    ];
-    const validTypes = [
-      "image/jpeg",
-      "image/png",
-      "application/pdf",
-      "application/acad",
-      "application/x-acad",
-      "image/vnd.dwg",
-      "image/vnd.dxf",
-      "application/dxf",
-      "application/dwg",
-      "application/vnd.autodesk.revit",
-      "model/vnd.ifc",
-      "application/octet-stream",
-      "application/x-twinmotion",
-      "application/zip",
-      "application/x-zip-compressed",
-      "text/plain",
-      "text/csv",
-      "application/vnd.openxmlformats-officedocument.spreadsheetml.sheet",
-      "image/webp",
-    ];
-    const isValidType =
-      validTypes.includes(file.type) || validExtensions.includes(fileExt || "");
-    if (!isValidType) {
-      setError({
-        message:
-          "Please upload a supported file format (JPEG, PNG, PDF, DWG, DXF, RVT, IFC, ZIP, CSV, XLSX, TXT, WEBP)",
-        type: "upload",
-        retryable: true,
-      });
-      setCurrentStep("error");
-      return;
-    }
-    if (file.size > 10 * 1024 * 1024) {
-      setError({
-        message: "File size must be less than 10MB",
-        type: "upload",
-        retryable: true,
-      });
-      setCurrentStep("error");
-      return;
-    }
-    setSelectedFile(file);
-    setPreviewUrl(URL.createObjectURL(file));
-    setConfidence(0);
-    setError(null);
-    try {
-      setCurrentStep("uploading");
-      setCurrentStep("analyzing");
-      const data = await analyzePlan(file, setError, setCurrentStep);
-      setEditablePlan({
-        ...data,
-        file_url: undefined,
-        file_name: file.name,
-        uploaded_at: new Date().toISOString(),
-      });
-      setConfidence(Math.min(80 + Math.random() * 20, 100));
-      setCurrentStep("complete");
-      setRetryCount(0);
-    } catch (err) {
-      console.error("Analysis error:", err);
-      let errorType: "analysis" | "network" = "analysis";
-      let errorMessage = "Failed to analyze plan. Please try again.";
-      if (
-        err.message.includes("Failed to fetch") ||
-        err.message.includes("Network")
-      ) {
-        errorType = "network";
-        errorMessage =
-          "Network error. Please check your connection and try again.";
-      } else if (err.message.includes("Invalid response format")) {
-        errorMessage =
-          "The analysis service returned an unexpected format. Please try again.";
-      } else if (err.message.includes("Server reported issue")) {
-        errorMessage =
-          "Server reported issue: Automatic detection failed. Please try again";
-      }
-      setError({
-        message: errorMessage,
-        type: errorType,
-        retryable: retryCount < MAX_RETRIES,
-      });
-      setCurrentStep("error");
-      toast({
-        title: "Analysis Failed",
-        description: errorMessage,
-        variant: "destructive",
-      });
-    }
-  };
-
-  const handleDone = async () => {
-    if (!selectedFile || !quoteData?.id || !editablePlan) return;
-    try {
-      setCurrentStep("uploading");
-      toast({
-        title: "Uploading plan",
-        description: "Please wait",
-      });
-      const fileUrl = await uploadAndSave(selectedFile);
-      setFileUrl(fileUrl);
-      const finalPlan: ExtractedPlan = {
-        ...editablePlan,
-        file_url: fileUrl,
-        uploaded_at: new Date().toISOString(),
-        file_name: selectedFile.name,
-      };
-      setExtractedPlan(finalPlan);
-      setCurrentStep("complete");
-      toast({
-        title: "Plan Saved",
-        description: `${finalPlan.rooms.length} rooms across ${finalPlan.floors} floor(s).`,
-      });
-      navigate("/quotes/new", { state: { quote: quoteData } });
-    } catch (error) {
-      console.error("Error saving plan:", error);
-      setError({
-        message: "Failed to save plan. Please try again.",
-        type: "save",
-        retryable: true,
-      });
-      setCurrentStep("error");
-      toast({
-        title: "Error",
-        description: "Could not save plan.",
-        variant: "destructive",
-      });
-    }
-  };
-
-  const getErrorIcon = () => {
-    switch (error?.type) {
-      case "network":
-        return <AlertCircle className="w-6 h-6" />;
-      case "analysis":
-        return <AlertTriangle className="w-6 h-6" />;
-      default:
-        return <AlertCircle className="w-6 h-6" />;
-    }
-  };
-
-  const getErrorColor = () => {
-    switch (error?.type) {
-      case "network":
-        return "text-orange-500 dark:text-orange-200";
-      case "analysis":
-        return "text-red-500 dark:text-red-200";
-      case "save":
-        return "text-red-500 dark:text-red-200";
-      default:
-        return "text-red-500 dark:text-red-200";
-    }
-  };
-
-  if (!user) {
-    navigate("/auth");
-    return null;
-  }
-
-  // Free Tier Block
-  if (profile.tier === "Free") {
-    const getTierBadge = (tier: string) => {
-      switch (tier) {
-        case "Free":
-          return (
-            <Badge className="text-xs bg-green-100 text-green-800 hover:bg-green-100 dark:bg-green-900/30 dark:text-green-300">
-              <Shell className="w-3 h-3 mr-1" /> Free
-            </Badge>
-          );
-        case "Intermediate":
-          return (
-            <Badge className="text-xs bg-blue-100 text-blue-800 hover:bg-blue-100 dark:bg-blue-900/30 dark:text-blue-300">
-              <Crown className="w-3 h-3 mr-1" /> Intermediate
-            </Badge>
-          );
-        case "Professional":
-          return (
-            <Badge className="text-xs bg-purple-100 text-purple-800 hover:bg-purple-100 dark:bg-purple-900/30 dark:text-purple-300">
-              <Shield className="w-3 h-3 mr-1" /> Professional
-            </Badge>
-          );
-        default:
-          return <Badge>{tier}</Badge>;
-      }
-    };
-    return (
-      <div className="min-h-screen flex items-center justify-center p-4 bg-white dark:bg-gray-900">
-        <motion.div
-          initial={{ opacity: 0, y: 20 }}
-          animate={{ opacity: 1, y: 0 }}
-          transition={{ duration: 0.5 }}
-        >
-          <Card className="max-w-md w-full border border-gray-200 dark:border-gray-700 shadow-sm bg-white dark:bg-gray-800 rounded-xl">
-            <CardHeader className="text-center pb-4">
-              <div
-                className="w-16 h-16 mx-auto mb-4 rounded-full flex items-center justify-center text-white shadow-lg"
-                style={{ backgroundColor: RISA_BLUE }}
-              >
-                <Shield className="w-8 h-8" />
-              </div>
-              <CardTitle className="text-2xl font-bold text-gray-900 dark:text-white">
-                Upgrade Required
-              </CardTitle>
-              <CardDescription className="text-gray-600 dark:text-gray-300 mt-2">
-                Upgrade to access AI-powered plan parsing and advanced features.
-              </CardDescription>
-            </CardHeader>
-            <CardContent className="space-y-5 text-center">
-              <div className="flex justify-center">{getTierBadge(profile.tier)}</div>
-              <motion.div
-                whileHover={{ scale: 1.05 }}
-                whileTap={{ scale: 0.95 }}
-              >
-                <Button
-                  onClick={() => navigate("/dashboard")}
-                  className="w-full rounded-full font-semibold shadow-md hover:shadow-lg transition-all duration-300"
-                  style={{
-                    backgroundColor: RISA_BLUE,
-                    color: RISA_WHITE,
-                    padding: "0.75rem 2rem",
-                  }}
-                >
-                  <LayoutDashboard className="w-4 h-4 mr-2" />
-                  Go to Dashboard
-                </Button>
-              </motion.div>
-            </CardContent>
-          </Card>
-        </motion.div>
-      </div>
-    );
-  }
-
-  return (
-    <div className="min-h-screen bg-white dark:bg-gray-900 text-gray-900 dark:text-gray-100 transition-colors duration-300">
-      <div className="max-w-7xl mx-auto px-4 sm:px-6 lg:px-8 py-8">
-        {/* Header */}
-        <motion.div
-          initial={{ opacity: 0, y: 20 }}
-          animate={{ opacity: 1, y: 0 }}
-          transition={{ duration: 0.5 }}
-          className="mb-8"
-        >
-          <div className="flex items-center justify-between mb-6">
-            <motion.div
-              whileHover={{ scale: 1.05 }}
-              whileTap={{ scale: 0.95 }}
-            >
-              <Button
-                variant="outline"
-                onClick={() => navigate(-1)}
-                className="flex items-center gap-2 rounded-full border-gray-300 dark:border-gray-600 text-gray-700 dark:text-gray-300 hover:bg-gray-50 dark:hover:bg-gray-800"
-              >
-                <ChevronLeft className="w-4 h-4" />
-                Back
->>>>>>> 5c9535fb
               </Button>
             </motion.div>
             <div className="text-center flex-1">
@@ -2356,7 +1396,6 @@
           </motion.div>
         )}
 
-<<<<<<< HEAD
               {(editablePlan && currentStep === "complete") ||
               (selectedFile && !fileUrl && currentStep !== "error") ? (
                 <Button
@@ -2380,332 +1419,6 @@
                   )}
                 </Button>
               ) : null}
-=======
-        {/* Main Content */}
-        <div className="grid grid-cols-1 lg:grid-cols-3 gap-8">
-          {/* Upload Section */}
-          <motion.div
-            initial={{ opacity: 0, x: -20 }}
-            animate={{ opacity: 1, x: 0 }}
-            transition={{ duration: 0.5 }}
-            className="lg:col-span-2 space-y-6"
-          >
-            {/* Upload Card */}
-            <Card className="border border-gray-200 dark:border-gray-700 shadow-sm bg-white dark:bg-gray-800 rounded-xl">
-              <CardHeader className="pb-4 border-b border-gray-200 dark:border-gray-700">
-                <CardTitle className="flex items-center gap-3 text-gray-900 dark:text-white">
-                  <div className="p-2 rounded-full bg-blue-50 dark:bg-blue-900/20">
-                    <UploadCloud className="w-5 h-5" style={{ color: RISA_BLUE }} />
-                  </div>
-                  <div>
-                    <div className="text-lg font-semibold">Upload Your Floor Plan</div>
-                    <CardDescription className="text-gray-600 dark:text-gray-300">
-                      Supported formats: JPG, PNG, PDF, DWG, DXF, RVT, IFC, ZIP, CSV, XLSX, WEBP (Max 10MB)
-                    </CardDescription>
-                  </div>
-                </CardTitle>
-              </CardHeader>
-              <CardContent className="p-6">
-                <AnimatePresence mode="wait">
-                  {fileUrl ? (
-                    <motion.div
-                      key="file-uploaded"
-                      initial={{ opacity: 0, scale: 0.95 }}
-                      animate={{ opacity: 1, scale: 1 }}
-                      exit={{ opacity: 0, scale: 0.95 }}
-                      className="space-y-4"
-                    >
-                      <div className="flex items-center space-x-4 p-4 bg-gray-50 dark:bg-gray-700/50 rounded-lg border border-gray-200 dark:border-gray-600">
-                        <div className="p-3 rounded-full bg-blue-100 dark:bg-blue-900/20">
-                          <LucideFileText className="w-6 h-6" style={{ color: RISA_BLUE }} />
-                        </div>
-                        <div className="flex-1 min-w-0">
-                          <p className="font-medium text-gray-900 dark:text-white truncate">
-                            {selectedFile?.name || "Uploaded Plan"}
-                          </p>
-                          <p className="text-sm text-gray-500 dark:text-gray-400">
-                            {selectedFile?.size ? `Size: ${(selectedFile.size / 1024 / 1024).toFixed(2)} MB` : 'Plan file'}
-                          </p>
-                        </div>
-                        <div className="flex items-center space-x-2">
-                          <motion.div
-                            whileHover={{ scale: 1.05 }}
-                            whileTap={{ scale: 0.95 }}
-                          >
-                            <Button
-                              variant="outline"
-                              size="sm"
-                              onClick={() => setShowPreviewModal(true)}
-                              className="border-blue-600 text-blue-600 hover:bg-blue-50 dark:border-blue-400 dark:text-blue-400 dark:hover:bg-blue-900/20"
-                            >
-                              <Eye className="w-4 h-4" />
-                            </Button>
-                          </motion.div>
-                          <motion.div
-                            whileHover={{ scale: 1.05 }}
-                            whileTap={{ scale: 0.95 }}
-                          >
-                            <Button
-                              variant="outline"
-                              size="sm"
-                              onClick={() => downloadFile(fileUrl, selectedFile?.name || "plan")}
-                              className="border-blue-600 text-blue-600 hover:bg-blue-50 dark:border-blue-400 dark:text-blue-400 dark:hover:bg-blue-900/20"
-                            >
-                              <Download className="w-4 h-4" />
-                            </Button>
-                          </motion.div>
-                          <motion.div
-                            whileHover={{ scale: 1.05 }}
-                            whileTap={{ scale: 0.95 }}
-                          >
-                            <Button
-                              variant="outline"
-                              size="sm"
-                              onClick={handleRemoveFile}
-                              className="border-red-600 text-red-600 hover:bg-red-50 dark:border-red-400 dark:text-red-400 dark:hover:bg-red-900/20"
-                            >
-                              <Trash2 className="w-4 h-4" />
-                            </Button>
-                          </motion.div>
-                        </div>
-                      </div>
-                      <div className="flex space-x-3 pt-4">
-                        <motion.div
-                          whileHover={{ scale: 1.05 }}
-                          whileTap={{ scale: 0.95 }}
-                          className="flex-1"
-                        >
-                          <Button
-                            variant="outline"
-                            onClick={() => navigate("/quotes/new", { state: { quoteData } })}
-                            className="w-full rounded-full border-gray-300 dark:border-gray-600"
-                          >
-                            Cancel
-                          </Button>
-                        </motion.div>
-                        <motion.div
-                          whileHover={{ scale: 1.05 }}
-                          whileTap={{ scale: 0.95 }}
-                          className="flex-1"
-                        >
-                          <Button 
-                            variant="outline" 
-                            onClick={handleRetry} 
-                            className="w-full rounded-full border-blue-600 text-blue-600 hover:bg-blue-50 dark:border-blue-400 dark:text-blue-400 dark:hover:bg-blue-900/20"
-                          >
-                            <RefreshCw className="w-4 h-4 mr-2" />
-                            Retry Analysis
-                          </Button>
-                        </motion.div>
-                      </div>
-                    </motion.div>
-                  ) : !selectedFile ? (
-                    <motion.div
-                      key="file-upload"
-                      initial={{ opacity: 0, scale: 0.95 }}
-                      animate={{ opacity: 1, scale: 1 }}
-                      exit={{ opacity: 0, scale: 0.95 }}
-                    >
-                      <div
-                        className="border-2 border-dashed rounded-xl p-12 text-center cursor-pointer transition-all duration-300 hover:border-blue-500 hover:bg-blue-50/50 dark:hover:bg-blue-900/10"
-                        style={{ borderColor: RISA_BLUE }}
-                        onClick={() => fileInputRef.current?.click()}
-                      >
-                        <UploadCloud className="w-16 h-16 mx-auto mb-4" style={{ color: RISA_BLUE }} />
-                        <p className="text-gray-600 mb-4 text-lg font-medium dark:text-gray-300">
-                          Drag & drop your floor plan
-                        </p>
-                        <p className="text-sm text-gray-500 dark:text-gray-400 mb-6">
-                          or click to browse files
-                        </p>
-                        <motion.div
-                          whileHover={{ scale: 1.05 }}
-                          whileTap={{ scale: 0.95 }}
-                        >
-                          <Button
-                            className="rounded-full font-semibold shadow-md hover:shadow-lg transition-all duration-300"
-                            style={{
-                              backgroundColor: RISA_BLUE,
-                              color: RISA_WHITE,
-                              padding: "0.75rem 2rem",
-                            }}
-                          >
-                            Choose File
-                          </Button>
-                        </motion.div>
-                        <Input
-                          ref={fileInputRef}
-                          type="file"
-                          accept=".jpg,.jpeg,.png,.pdf,.dwg,.dxf,.rvt,.ifc,.pln,.zip,.csv,.xlsx,.txt,.webp"
-                          onChange={handleFileChange}
-                          className="hidden"
-                        />
-                      </div>
-                    </motion.div>
-                  ) : (
-                    <motion.div
-                      key="file-processing"
-                      initial={{ opacity: 0, scale: 0.95 }}
-                      animate={{ opacity: 1, scale: 1 }}
-                      exit={{ opacity: 0, scale: 0.95 }}
-                      className="space-y-6"
-                    >
-                      <div className="flex items-center space-x-4 p-4 bg-gray-50 dark:bg-gray-700/50 rounded-lg border border-gray-200 dark:border-gray-600">
-                        <div className="p-3 rounded-full bg-blue-100 dark:bg-blue-900/20">
-                          <FileText className="w-6 h-6" style={{ color: RISA_BLUE }} />
-                        </div>
-                        <div className="flex-1">
-                          <p className="font-medium text-gray-900 dark:text-white">{selectedFile.name}</p>
-                          <p className="text-sm text-gray-500 dark:text-gray-400">
-                            {(selectedFile.size / 1024 / 1024).toFixed(2)} MB
-                          </p>
-                        </div>
-                        <motion.div
-                          whileHover={{ scale: 1.05 }}
-                          whileTap={{ scale: 0.95 }}
-                        >
-                          <Button
-                            variant="outline"
-                            size="sm"
-                            onClick={handleRemoveFile}
-                            className="border-red-600 text-red-600 hover:bg-red-50 dark:border-red-400 dark:text-red-400 dark:hover:bg-red-900/20"
-                          >
-                            <Trash2 className="w-4 h-4" />
-                          </Button>
-                        </motion.div>
-                      </div>
-                      {previewUrl && (
-                        <Card className="border border-gray-200 dark:border-gray-600 overflow-hidden">
-                          <CardHeader className="pb-3">
-                            <CardTitle className="text-lg flex items-center justify-between text-gray-900 dark:text-white">
-                              <div className="flex items-center gap-2">
-                                <Eye className="w-5 h-5" style={{ color: RISA_BLUE }} />
-                                Plan Preview
-                              </div>
-                              <Button
-                                variant="outline"
-                                size="sm"
-                                onClick={() => setShowPreviewModal(true)}
-                                className="flex items-center gap-2"
-                              >
-                                <Maximize2 className="w-4 h-4" />
-                                Expand
-                              </Button>
-                            </CardTitle>
-                          </CardHeader>
-                          <CardContent className="p-4">
-                            <div
-                              className="w-full h-64 rounded-lg overflow-hidden cursor-pointer hover:shadow-lg transition-shadow border-2 border-gray-300 dark:border-gray-600 bg-gray-100 dark:bg-gray-900 flex items-center justify-center"
-                              onClick={() => setShowPreviewModal(true)}
-                            >
-                              {selectedFile.type.startsWith('image/') ? (
-                                <img
-                                  src={previewUrl}
-                                  alt="Plan preview"
-                                  className="w-full h-full object-contain"
-                                />
-                              ) : selectedFile.type === 'application/pdf' ? (
-                                <div className="text-center p-4">
-                                  <FileText className="w-16 h-16 mx-auto text-gray-400 mb-2" />
-                                  <p className="text-gray-600 dark:text-gray-300">PDF Document</p>
-                                  <p className="text-sm text-gray-500 dark:text-gray-400">Click to view</p>
-                                </div>
-                              ) : (
-                                <div className="text-center p-4">
-                                  <FileIcon className="w-16 h-16 mx-auto text-gray-400 mb-2" />
-                                  <p className="text-gray-600 dark:text-gray-300">{selectedFile.name}</p>
-                                  <p className="text-sm text-gray-500 dark:text-gray-400">Click to preview</p>
-                                </div>
-                              )}
-                            </div>
-                          </CardContent>
-                        </Card>
-                      )}
-                    </motion.div>
-                  )}
-                </AnimatePresence>
-              </CardContent>
-            </Card>
-
-            {/* Data Editing Section — Mobile Only */}
-            {currentStep === "complete" && editablePlan && (
-              <div className="lg:hidden">
-                <motion.div
-                  initial={{ opacity: 0, y: 20 }}
-                  animate={{ opacity: 1, y: 0 }}
-                  transition={{ duration: 0.5, delay: 0.2 }}
-                >
-                  <Card className="border border-gray-200 dark:border-gray-700 shadow-sm bg-white dark:bg-gray-800 rounded-xl">
-                    <CardHeader className="pb-4 border-b border-gray-200 dark:border-gray-700">
-                      <CardTitle className="flex items-center gap-3 text-gray-900 dark:text-white">
-                        <div className="p-2 rounded-full bg-blue-50 dark:bg-blue-900/20">
-                          <Edit3 className="w-5 h-5" style={{ color: RISA_BLUE }} />
-                        </div>
-                        <div>
-                          <div className="text-lg font-semibold">Review & Edit Extracted Data</div>
-                          <CardDescription className="text-gray-600 dark:text-gray-300">
-                            Verify and modify the AI-extracted plan details
-                          </CardDescription>
-                        </div>
-                      </CardTitle>
-                    </CardHeader>
-                    <CardContent className="p-6">
-                      <EditablePlanSection
-                        editablePlan={editablePlan}
-                        setEditablePlan={setEditablePlan}
-                      />
-                    </CardContent>
-                  </Card>
-                </motion.div>
-              </div>
-            )}
-
-            {/* Action Buttons */}
-            <div className="flex space-x-3">
-              <motion.div
-                whileHover={{ scale: 1.05 }}
-                whileTap={{ scale: 0.95 }}
-                className="flex-1"
-              >
-                <Button
-                  variant="outline"
-                  onClick={() => navigate("/quotes/new")}
-                  className="w-full rounded-full border-gray-300 dark:border-gray-600 text-gray-700 dark:text-gray-300 hover:bg-gray-50 dark:hover:bg-gray-800 h-12"
-                >
-                  Cancel
-                </Button>
-              </motion.div>
-              {!fileUrl && selectedFile && currentStep !== "error" && (
-                <motion.div
-                  whileHover={{ scale: 1.05 }}
-                  whileTap={{ scale: 0.95 }}
-                  className="flex-1"
-                >
-                  <Button
-                    onClick={handleDone}
-                    disabled={currentStep === "uploading" || currentStep === "analyzing"}
-                    className="w-full rounded-full font-semibold shadow-md hover:shadow-lg transition-all duration-300 h-12"
-                    style={{
-                      backgroundColor: RISA_BLUE,
-                      color: RISA_WHITE,
-                    }}
-                  >
-                    {currentStep === "uploading" || currentStep === "analyzing" ? (
-                      <>
-                        <Loader2 className="w-4 h-4 mr-2 animate-spin" />
-                        Processing...
-                      </>
-                    ) : (
-                      <>
-                        <CheckCircle className="w-4 h-4 mr-2" />
-                        Save & Continue
-                        <ArrowRight className="w-4 h-4 ml-2" />
-                      </>
-                    )}
-                  </Button>
-                </motion.div>
-              )}
->>>>>>> 5c9535fb
             </div>
           </motion.div>
 
@@ -2774,27 +1487,6 @@
           </motion.div>
         </div>
       </div>
-<<<<<<< HEAD
-=======
-
-      {/* Modals */}
-      {showPreviewModal && previewUrl && (
-        <PreviewModal
-          fileUrl={previewUrl}
-          fileType={selectedFile?.type || ""}
-          fileName={selectedFile?.name || "Plan File"}
-          onClose={() => setShowPreviewModal(false)}
-        />
-      )}
-      {showEditModal && editablePlan && (
-        <EditModal
-          editablePlan={editablePlan}
-          setEditablePlan={setEditablePlan}
-          isOpen={showEditModal}
-          onClose={() => setShowEditModal(false)}
-        />
-      )}
->>>>>>> 5c9535fb
     </div>
   );
 };
